# Workflow for generating the SLIIDERS-ECON dataset

This directory contains notebooks to generate the **SLIIDERS-ECON** dataset. The final output for future projections is a Zarr store containing socioeconomic variables binned by coastal segment, elevation slice, and Shared Socioeconomic Pathway.

The steps to produce the final output are as follows.
<<<<<<< HEAD
1. Go to the directory `country_level_ypk` and follow the instructions in the `README.md` in that directory. The workflow in `country_level_ypk` cleans (and when necessary, imputes) various country-level socioeconomic variables.
2. Run `download-sliiders-econ-input-data.ipynb` to download additional necessary datasets, including World Bank Intercomparison Project 2017 and construction cost index by Lincke and Hinkel (2021, *Earth's Future*).
3. Manually isolate the 10 km-spaced coastline points included in the CoDEC dataset from the 50 km-spaced points, and save these as `gtsm_stations_eur_tothin.shp` in the defined in `settings.py` as `DIR_CIAM_SHAPEFILES`.
4. Use `create-coastline-segments.ipynb` to thin and augment the CoDEC points to get a uniformly distributed set of coastline segments that include all areas with exposure.
5. Obtain [CoastalDEM v1.1](https://go.climatecentral.org/coastaldem/). Save `.tif` files directly in the directory defined in `settings.py` as `DIR_COASTALDEM`.
6. Download the [Mean Dynamic Topography](https://www.aviso.altimetry.fr/en/data/products/auxiliary-products/mdt/mdt-global-cnes-cls18.html) (MDT) and [xgm2019E](https://dataservices.gfz-potsdam.de/icgem/showshort.php?id=escidoc:4529896) datasets, and save both as variables in the `.zarr` file defined in `settings.py` as `PATH_GEOG_DATUMS_GRID`. A data access request will be necessary to acquire the MDT dataset.
7. Go to the `exposure` directory and follow the instructions in the `README.md` in that directory. The workflow in `exposure` generates current-day global exposure data by coastal segment, elevation, and other variables.
=======
1. Use `download-sliiders-econ-input-data.ipynb` to download necessary datasets, including various country-level datasets and datasets such as including World Bank Intercomparison Project 2017 and construction cost index by Lincke and Hinkel (2021, *Earth's Future*).
2. Go to the directory `country_level_ypk` and follow the instructions in the `README.md` in that directory. The workflow in `country_level_ypk` cleans (and when necessary, imputes) various country-level socioeconomic variables.
3. Go to the directory `exposure` and follow the instructions in the `README.md` in that directory. The workflow in `exposure` generates current-day global exposure data by coastal segment and elevation.
4. Obtain CoastalDEM v1.1. Due to this dataset being a proprietary one, a download script is not provided.
5. Adjust datum of CoastalDEM. That is, use a global dataset of Mean Dynamic Ocean Topography to convert CoastalDEM to a Mean Sea Surface (MSS 2000) datum.
6. Manually isolate the 10 km-spaced coastline points included in the CoDEC dataset from the 50 km-spaced points, and save these as `gtsm_stations_eur_tothin.shp` in the directory `DIR_CIAM_SHAPEFILES`.
7. Use `create-coastline-segments.ipynb` to thin and augment the CoDEC points to get a uniformly distributed set of coastline segments that include all areas with exposure.
>>>>>>> 1e3d08d2
8. Use `create-SLIIDERS-ECON.ipynb` to combine disparate data sources to generate the final output.<|MERGE_RESOLUTION|>--- conflicted
+++ resolved
@@ -3,21 +3,11 @@
 This directory contains notebooks to generate the **SLIIDERS-ECON** dataset. The final output for future projections is a Zarr store containing socioeconomic variables binned by coastal segment, elevation slice, and Shared Socioeconomic Pathway.
 
 The steps to produce the final output are as follows.
-<<<<<<< HEAD
-1. Go to the directory `country_level_ypk` and follow the instructions in the `README.md` in that directory. The workflow in `country_level_ypk` cleans (and when necessary, imputes) various country-level socioeconomic variables.
-2. Run `download-sliiders-econ-input-data.ipynb` to download additional necessary datasets, including World Bank Intercomparison Project 2017 and construction cost index by Lincke and Hinkel (2021, *Earth's Future*).
-3. Manually isolate the 10 km-spaced coastline points included in the CoDEC dataset from the 50 km-spaced points, and save these as `gtsm_stations_eur_tothin.shp` in the defined in `settings.py` as `DIR_CIAM_SHAPEFILES`.
+
+1. Use `download-sliiders-econ-input-data.ipynb` to download necessary datasets, including various country-level datasets and datasets such as including World Bank Intercomparison Project 2017 and construction cost index by Lincke and Hinkel (2021, *Earth's Future*).
+2. Obtain [CoastalDEM v1.1](https://go.climatecentral.org/coastaldem/). Save `.tif` files directly in the directory `DIR_COASTALDEM`.
+3. Manually isolate the 10 km-spaced coastline points included in the CoDEC dataset from the 50 km-spaced points, and save these as `gtsm_stations_eur_tothin.shp` in the directory `DIR_CIAM_SHAPEFILES`.
 4. Use `create-coastline-segments.ipynb` to thin and augment the CoDEC points to get a uniformly distributed set of coastline segments that include all areas with exposure.
-5. Obtain [CoastalDEM v1.1](https://go.climatecentral.org/coastaldem/). Save `.tif` files directly in the directory defined in `settings.py` as `DIR_COASTALDEM`.
-6. Download the [Mean Dynamic Topography](https://www.aviso.altimetry.fr/en/data/products/auxiliary-products/mdt/mdt-global-cnes-cls18.html) (MDT) and [xgm2019E](https://dataservices.gfz-potsdam.de/icgem/showshort.php?id=escidoc:4529896) datasets, and save both as variables in the `.zarr` file defined in `settings.py` as `PATH_GEOG_DATUMS_GRID`. A data access request will be necessary to acquire the MDT dataset.
-7. Go to the `exposure` directory and follow the instructions in the `README.md` in that directory. The workflow in `exposure` generates current-day global exposure data by coastal segment, elevation, and other variables.
-=======
-1. Use `download-sliiders-econ-input-data.ipynb` to download necessary datasets, including various country-level datasets and datasets such as including World Bank Intercomparison Project 2017 and construction cost index by Lincke and Hinkel (2021, *Earth's Future*).
-2. Go to the directory `country_level_ypk` and follow the instructions in the `README.md` in that directory. The workflow in `country_level_ypk` cleans (and when necessary, imputes) various country-level socioeconomic variables.
-3. Go to the directory `exposure` and follow the instructions in the `README.md` in that directory. The workflow in `exposure` generates current-day global exposure data by coastal segment and elevation.
-4. Obtain CoastalDEM v1.1. Due to this dataset being a proprietary one, a download script is not provided.
-5. Adjust datum of CoastalDEM. That is, use a global dataset of Mean Dynamic Ocean Topography to convert CoastalDEM to a Mean Sea Surface (MSS 2000) datum.
-6. Manually isolate the 10 km-spaced coastline points included in the CoDEC dataset from the 50 km-spaced points, and save these as `gtsm_stations_eur_tothin.shp` in the directory `DIR_CIAM_SHAPEFILES`.
-7. Use `create-coastline-segments.ipynb` to thin and augment the CoDEC points to get a uniformly distributed set of coastline segments that include all areas with exposure.
->>>>>>> 1e3d08d2
-8. Use `create-SLIIDERS-ECON.ipynb` to combine disparate data sources to generate the final output.+5. Go to the directory `country_level_ypk` and follow the instructions in the `README.md` in that directory. The workflow in `country_level_ypk` cleans (and when necessary, imputes) various country-level socioeconomic variables.
+6. Go to the directory `exposure` and follow the instructions in the `README.md` in that directory. The workflow in `exposure` generates current-day global exposure data by coastal segment, elevation, and other variables.
+7. Use `create-SLIIDERS-ECON.ipynb` to combine disparate data sources to generate the final output.