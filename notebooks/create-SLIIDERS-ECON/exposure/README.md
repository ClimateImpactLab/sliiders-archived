<<<<<<< HEAD
First, run all notebooks in `nearest_regions` (see [directory](./nearest_regions) for more information).

Then, run the notebooks in this directory in this order:

1. fill_missing_litpop_with_geg.ipynb
Fill missing regions in LitPop with data from Geg15.

2. vectorize-wetlands.ipynb
Transform wetlands rasters (GLOBCOVER and Global Mangrove Watch) into single
shapefile.

3. get_positive_elev_tiles.ipynb
Assign global 1-degree tiles to groups for tile processing notebook (step 5)

4. create_dem_mss.ipynb
Create elevation grid relative to MSS

5. generate_exposure_tiles.ipynb
Assign population, asset value, elevation, segments, protected regions, and
administrative regions to global 1-degree tiles.

6. combine_exposure_tiles.ipynb
Combine 1-degree tiles into the following datasets:
- Exposure with elevation (coastal exposure)
- Exposure without elevation (all exposure)
- Areas by elevation
=======
Run the notebooks in this directory in order:

1. `create-coastline-segments`: Create segments from CoDEC points.
2. `create-segment-regions`: Divide the world up into Voronoi polygons for each segmentXregion.
3. `fill_missing_litpop_with_geg`: Fill missing regions in LitPop with data from GEG-15.
4. `vectorize-wetlands`: Transform wetlands rasters (GLOBCOVER and Global Mangrove Watch) into single shapefile.
5. `get_positive_elev_tiles`: Assign global 1-degree tiles to groups for tile processing notebook
6. `generate_datum_conversion_grid`: converts (interpolates) MDT data to match with geoid grid and combines geoid and MDT datasets
7. `create_dem_mss`: Create elevation grid relative to MSS
8. `generate_protected_areas`: Create areas that are "protected" from sea level rise.
9. `generate_exposure_tiles`: Assign population, asset value, elevation, segments, protected regions, and administrative regions to global 1-degree tiles.
10. `combine_exposure_tiles`: Combine 1-degree tiles into the following datasets:
    * Exposure with elevation (coastal exposure)
    * Exposure without elevation (all exposure)
    * Areas by elevation
>>>>>>> 1e3d08d2
<|MERGE_RESOLUTION|>--- conflicted
+++ resolved
@@ -1,31 +1,3 @@
-<<<<<<< HEAD
-First, run all notebooks in `nearest_regions` (see [directory](./nearest_regions) for more information).
-
-Then, run the notebooks in this directory in this order:
-
-1. fill_missing_litpop_with_geg.ipynb
-Fill missing regions in LitPop with data from Geg15.
-
-2. vectorize-wetlands.ipynb
-Transform wetlands rasters (GLOBCOVER and Global Mangrove Watch) into single
-shapefile.
-
-3. get_positive_elev_tiles.ipynb
-Assign global 1-degree tiles to groups for tile processing notebook (step 5)
-
-4. create_dem_mss.ipynb
-Create elevation grid relative to MSS
-
-5. generate_exposure_tiles.ipynb
-Assign population, asset value, elevation, segments, protected regions, and
-administrative regions to global 1-degree tiles.
-
-6. combine_exposure_tiles.ipynb
-Combine 1-degree tiles into the following datasets:
-- Exposure with elevation (coastal exposure)
-- Exposure without elevation (all exposure)
-- Areas by elevation
-=======
 Run the notebooks in this directory in order:
 
 1. `create-coastline-segments`: Create segments from CoDEC points.
@@ -40,5 +12,4 @@
 10. `combine_exposure_tiles`: Combine 1-degree tiles into the following datasets:
     * Exposure with elevation (coastal exposure)
     * Exposure without elevation (all exposure)
-    * Areas by elevation
->>>>>>> 1e3d08d2
+    * Areas by elevation