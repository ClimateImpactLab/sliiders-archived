{
 "cells": [
  {
   "cell_type": "markdown",
   "id": "9c487926-08b8-49b2-928d-c95730c36d44",
   "metadata": {},
   "source": [
    "## Notebook for downloading inputs to create SLIIDERS-ECON\n",
    "\n",
    "This notebook contains directions for downloading various input datasets to create the final product for this directory, the **SLIIDERS-ECON** dataset.\n",
    "\n",
    "In general, we will keep the format, file name, and data unaltered, but apply changes when\n",
    "- file name is not human-readable, too long, or is not much informative about the dataset (assign appropriate file names)\n",
    "- file format causes errors (save in a similar file format that is not error-prone)"
   ]
  },
  {
   "cell_type": "code",
   "execution_count": null,
<<<<<<< HEAD
=======
   "id": "ce962523-7d5c-4eac-b51b-e2efe41d67c5",
   "metadata": {},
   "outputs": [],
   "source": [
    "%load_ext autoreload\n",
    "%autoreload 2"
   ]
  },
  {
   "cell_type": "code",
   "execution_count": null,
>>>>>>> 1e3d08d2
   "id": "517784ca-badd-41fe-a88c-7b4370260e5c",
   "metadata": {},
   "outputs": [],
   "source": [
<<<<<<< HEAD
    "import ssl\n",
    "import urllib\n",
    "\n",
=======
    "import os\n",
    "import ssl\n",
    "import subprocess\n",
    "import tarfile\n",
    "from io import BytesIO\n",
    "from pathlib import Path\n",
    "from urllib import request as urequest\n",
    "from zipfile import ZipFile\n",
    "\n",
    "import dask.distributed as dd\n",
>>>>>>> 1e3d08d2
    "import pandas as pd\n",
    "import requests\n",
    "from dask_gateway import Gateway\n",
    "from pandas_datareader import wb as dr_wb\n",
<<<<<<< HEAD
    "\n",
    "from sliiders import settings as sset"
=======
    "from sliiders import settings as sset\n",
    "from tqdm.auto import tqdm\n",
    "\n",
    "# dask gateway setup\n",
    "gateway = Gateway()\n",
    "image_name = sset.DASK_IMAGE"
   ]
  },
  {
   "cell_type": "code",
   "execution_count": null,
   "id": "19fc306c-cfca-44dd-9044-0d8c6bf1d2c3",
   "metadata": {},
   "outputs": [],
   "source": [
    "# creating select directories\n",
    "PWT_DIRECTORY = sset.PATH_PWT_RAW.parent\n",
    "IMF_WEO_DIRECTORY = sset.PATH_IMF_WEO_RAW.parent\n",
    "MPD_DIRECTORY = sset.PATH_MPD_RAW.parent\n",
    "GWDB_DIRECTORY = sset.PATH_GWDB2021_RAW.parent\n",
    "SRTM15PLUS_DIRECTORY = sset.PATH_SRTM15_PLUS.parent\n",
    "MDT_DIRECTORY = sset.PATH_GEOG_MDT_RAW.parent\n",
    "\n",
    "directories_to_create = [\n",
    "    PWT_DIRECTORY,\n",
    "    IMF_WEO_DIRECTORY,\n",
    "    MPD_DIRECTORY,\n",
    "    GWDB_DIRECTORY,\n",
    "    SRTM15PLUS_DIRECTORY,\n",
    "    MDT_DIRECTORY,\n",
    "    sset.DIR_WB_WDI_RAW,\n",
    "    sset.DIR_LITPOP_RAW,\n",
    "    sset.DIR_GEG15_RAW,\n",
    "    sset.DIR_CIA_RAW,\n",
    "    sset.DIR_CCI_RAW,\n",
    "    sset.DIR_UN_WPP_RAW,\n",
    "    sset.DIR_UN_AMA_RAW,\n",
    "    sset.DIR_ALAND_STATISTICS_RAW,\n",
    "    sset.DIR_OECD_REGIONS_RAW,\n",
    "    sset.DIR_LANDSCAN_RAW,\n",
    "    sset.DIR_IIASA_PROJECTIONS,\n",
    "    sset.DIR_GEOG_DATUMS_XGM2019e_WGS84,\n",
    "    sset.DIR_GEOG_DATUMS_EGM96_WGS84,\n",
    "]\n",
    "for direc in directories_to_create:\n",
    "    direc.mkdir(exist_ok=True, parents=True)"
>>>>>>> 1e3d08d2
   ]
  },
  {
   "cell_type": "markdown",
   "id": "9e1d4cce-5cc8-4c4d-b3cd-1aaf56e90ce9",
   "metadata": {},
   "source": [
    "## Fetching raw data from various sources\n",
    "\n",
    "### Penn World Tables 10.0 (PWT 10.0)"
   ]
  },
  {
   "cell_type": "code",
   "execution_count": null,
   "id": "029359fb-e17a-44c8-a536-4696f7d8c00c",
   "metadata": {},
   "outputs": [],
   "source": [
    "# PWT10.0\n",
    "pwt100_data = pd.read_excel(\"https://www.rug.nl/ggdc/docs/pwt100.xlsx\", sheet_name=2)\n",
    "\n",
    "# PWT10.0 capital details\n",
    "pwt100_data_K = pd.read_excel(\n",
    "    \"https://www.rug.nl/ggdc/docs/pwt100-capital-detail.xlsx\", sheet_name=2\n",
    ")\n",
    "\n",
    "pwt_filenames = [\"pwt_100.xlsx\", \"pwt_K_detail_100.xlsx\"]\n",
    "for i, data in enumerate([pwt100_data, pwt100_data_K]):\n",
    "    data.to_excel(\n",
    "        excel_writer=(PWT_DIRECTORY / pwt_filenames[i]),\n",
    "        sheet_name=\"Sheet1\",\n",
    "        index=False,\n",
    "    )"
   ]
  },
  {
   "cell_type": "markdown",
   "id": "d08579cb-0c3e-4722-8ae3-944b46297b68",
   "metadata": {},
   "source": [
    "### Maddison Project Dataset (MPD, Maddison Project Database 2020)"
   ]
  },
  {
   "cell_type": "code",
   "execution_count": null,
   "id": "eb664e52-bdbe-4e2e-b30e-3102fdf8ae83",
   "metadata": {},
   "outputs": [],
   "source": [
    "madd = pd.read_excel(\n",
    "    \"https://www.rug.nl/ggdc/historicaldevelopment/maddison/data/mpd2020.xlsx\",\n",
    "    sheet_name=2,\n",
    ")\n",
    "madd.to_excel(\n",
    "    excel_writer=(sset.PATH_MPD_RAW),\n",
    "    index=False,\n",
    "    sheet_name=\"Sheet1\",\n",
    ")"
   ]
  },
  {
   "cell_type": "markdown",
   "id": "8b3c486f-f4b0-4ad1-849a-542e2a875a11",
   "metadata": {},
   "source": [
    "### World Bank WDI (WB WDI)\n",
    "\n",
    "#### Investment-to-GDP ratio, GDP and GDPpc (nominal and PPP), and Population"
   ]
  },
  {
   "cell_type": "code",
   "execution_count": null,
   "id": "b33996e7-fa36-4496-bda9-1f8a459cde1f",
   "metadata": {},
   "outputs": [],
   "source": [
    "# country name and iso3 country code information\n",
    "country_info = dr_wb.get_countries()[[\"name\", \"iso3c\"]].rename(\n",
    "    columns={\"name\": \"country\", \"iso3c\": \"ccode\"}\n",
    ")\n",
    "\n",
    "# relevant indicator information for the `dr_wb` module to fetch the variables\n",
    "wbwdi_indicators = [\n",
    "    \"SP.POP.TOTL\",  # population\n",
    "    \"NE.GDI.FTOT.ZS\",  # investment-to-GDP ratio\n",
    "    \"NY.GDP.MKTP.PP.KD\",  # GDP PPP\n",
    "    \"NY.GDP.PCAP.PP.KD\",  # GDP per capita PPP\n",
    "    \"NY.GDP.MKTP.KD\",  # GDP nominal\n",
    "    \"NY.GDP.PCAP.KD\",  # GDP per capita nominal\n",
    "]\n",
    "\n",
    "j = 0\n",
    "for indi in wbwdi_indicators:\n",
    "    indi_info = (\n",
    "        dr_wb.download(indicator=indi, country=\"all\", start=1950, end=2020)\n",
    "        .reset_index()\n",
    "        .astype({\"year\": \"int64\"})\n",
    "        .merge(country_info, on=[\"country\"], how=\"left\")\n",
    "        .set_index([\"ccode\", \"year\"])\n",
    "    )\n",
    "\n",
    "    if j == 0:\n",
    "        j += 1\n",
    "        wbwdi_info = indi_info.copy()\n",
    "    else:\n",
    "        wbwdi_info = wbwdi_info.merge(\n",
    "            indi_info.drop([\"country\"], axis=1),\n",
    "            left_index=True,\n",
    "            right_index=True,\n",
    "            how=\"outer\",\n",
    "        )\n",
    "\n",
    "# excluding those that have no information and saving the data\n",
    "wb_info_vars = [x for x in wbwdi_info.columns if x != \"country\"]\n",
    "wbwdi_info = wbwdi_info.loc[~pd.isnull(wbwdi_info[wb_info_vars]).all(axis=1), :]\n",
    "wbwdi_info.to_parquet(sset.DIR_WB_WDI_RAW / \"wdi_pop_iy_gdp.parquet\")"
   ]
  },
  {
   "cell_type": "markdown",
   "id": "bdec086b-c676-4690-9f2f-93585172e4d7",
   "metadata": {},
   "source": [
    "#### WB WDI: exchange rate"
   ]
  },
  {
   "cell_type": "code",
   "execution_count": null,
   "id": "e766dc90-ef52-4f10-ba4c-0fdae8c768c9",
   "metadata": {},
   "outputs": [],
   "source": [
    "# country name and iso3 country code information\n",
    "country_info = dr_wb.get_countries()[[\"name\", \"iso3c\"]].rename(\n",
    "    columns={\"name\": \"country\", \"iso3c\": \"ccode\"}\n",
    ")\n",
    "\n",
    "xr_code = \"PA.NUS.FCRF\"\n",
    "xr_wb = dr_wb.download(indicator=xr_code, country=\"all\", start=1950, end=2019)\n",
    "xr_wb = (\n",
    "    xr_wb.reset_index()\n",
    "    .astype({\"year\": \"int64\"})\n",
    "    .merge(country_info, on=[\"country\"], how=\"left\")\n",
    ")\n",
    "(\n",
    "    xr_wb.set_index([\"ccode\", \"year\"])\n",
    "    .rename(columns={xr_code: \"xrate\"})\n",
    "    .to_parquet(sset.DIR_WB_WDI_RAW / \"wdi_xr.parquet\")\n",
    ")"
   ]
  },
  {
   "cell_type": "markdown",
   "id": "df339e99-0571-4c23-8c7f-6e691b7c39c6",
   "metadata": {},
   "source": [
    "### UN WPP populations (overall and by-population-group data)"
   ]
  },
  {
   "cell_type": "code",
   "execution_count": null,
   "id": "2c01b3a3-63ca-4c8e-9d84-8d0ede6c7c33",
   "metadata": {},
   "outputs": [],
   "source": [
    "# overall information\n",
    "un_df = pd.read_csv(\n",
    "    \"https://population.un.org/wpp/Download/Files/\"\n",
    "    \"1_Indicators%20(Standard)/CSV_FILES/WPP2019_TotalPopulationBySex.csv\"\n",
    ")\n",
    "\n",
    "# by_age_group\n",
    "by_age = pd.read_csv(\n",
    "    \"https://population.un.org/wpp/Download/Files/1_Indicators\"\n",
    "    \"%20(Standard)/CSV_FILES/WPP2019_PopulationByAgeSex_Medium.csv\"\n",
    ")\n",
    "\n",
    "# exporting\n",
    "un_df.to_csv(sset.DIR_UN_WPP_RAW / \"UN_WPP2019_TotalPopulation.csv\", index=False)\n",
    "by_age.to_csv(sset.DIR_UN_WPP_RAW / \"UN_WPP2019_Population_by_Age.csv\", index=False)"
   ]
  },
  {
   "cell_type": "markdown",
   "id": "8cdb4d29-7c84-49e0-ba3e-4fb7663ecd32",
   "metadata": {},
   "source": [
    "### Åland Island GDP and population (from Statistics and Research Åland or ÅSUB)\n",
    "\n",
    "Note when newer versions are available, old links from ÅSUB will become deprecated; the below links in `ALA_GDP_LINK` and `ALA_POP_LINK` are valid as of 2022-03-29."
   ]
  },
  {
   "cell_type": "code",
   "execution_count": null,
   "id": "792b59d8-44fa-4d85-93db-8682b1857e24",
   "metadata": {},
   "outputs": [],
   "source": [
    "# links\n",
    "ALA_GDP_LINK = (\n",
    "    \"https://www.asub.ax/sites/www.asub.ax/files/attachments/page/nr005en.xls\"\n",
    ")\n",
    "ALA_POP_LINK = (\n",
    "    \"https://www.asub.ax/sites/www.asub.ax/files/attachments/page/alv01_aland_faroe\"\n",
    "    \"_islands_and_greenland_-_an_overview_with_comparable_data.xlsx\"\n",
    ")\n",
    "\n",
    "# datasets read-in\n",
    "ala_gdp = pd.read_excel(ALA_GDP_LINK, header=3)\n",
    "ala_pop = pd.read_excel(ALA_POP_LINK, header=2, sheet_name=\"Population development\")\n",
    "\n",
    "# exporting\n",
    "ala_gdp.to_excel(sset.DIR_ALAND_STATISTICS_RAW / \"aland_gdp.xlsx\", index=False)\n",
    "ala_pop.to_excel(sset.DIR_ALAND_STATISTICS_RAW / \"aland_pop.xlsx\", index=False)"
   ]
  },
  {
   "cell_type": "markdown",
   "id": "3fe8a00c-5822-467a-80a8-b4b6722eea3c",
   "metadata": {
    "tags": []
   },
   "source": [
    "### Global Wealth Databook (from Credit Suisse)\n",
    "\n",
    "We download the 2021 vintage (latest as of 2022-03-21)."
   ]
  },
  {
   "cell_type": "code",
   "execution_count": null,
   "id": "81d2a06a-52eb-4f4f-94fd-8d01e9c32042",
   "metadata": {},
   "outputs": [],
   "source": [
    "URL_GWDB = (\n",
    "    \"https://www.credit-suisse.com/media/assets/corporate/docs/about-us/research\"\n",
    "    \"/publications/global-wealth-databook-2021.pdf\"\n",
    ")\n",
    "\n",
    "gwr_raw = urequest.urlopen(URL_GWDB)\n",
    "file = open(str(sset.PATH_GWDB2021_RAW), \"wb\")\n",
    "file.write(gwr_raw.read())\n",
    "file.close()"
   ]
  },
  {
   "cell_type": "markdown",
   "id": "446351d7-9bca-42ba-b3f3-50b7c3da4a7f",
   "metadata": {},
   "source": [
    "### CIA World Factbook, versions 2000 to 2020"
   ]
  },
  {
   "cell_type": "code",
   "execution_count": null,
   "id": "047f9b83-eee1-41ab-a5fb-a2c100434d84",
   "metadata": {},
   "outputs": [],
   "source": [
    "cia_download_url = \"https://www.cia.gov/the-world-factbook/about/archives/download\"\n",
    "cia_files = [f\"factbook-{x}.zip\" for x in range(2000, 2021)]\n",
    "\n",
    "for i in tqdm(cia_files):\n",
    "    cia_req = requests.get(\"/\".join([cia_download_url, i]))\n",
    "    cia_zip = ZipFile(BytesIO(cia_req.content))\n",
    "    cia_zip.extractall(str(sset.DIR_CIA_RAW))"
   ]
  },
  {
   "cell_type": "markdown",
   "id": "a9f0b8fa-7c93-4735-9caa-e07777d150a2",
   "metadata": {},
   "source": [
    "### LitPop (Eberenz et al. 2020, Earth Syst. Sci. Data)\n",
    "\n",
    "#### Download Data from the Internet"
   ]
  },
  {
   "cell_type": "code",
   "execution_count": null,
   "id": "3ed65443-7818-406e-a23a-1f62aba91a5d",
   "metadata": {},
   "outputs": [],
   "source": [
    "# link for downloading the LitPop files\n",
    "link_base = (\n",
    "    \"https://www.research-collection.ethz.ch/bitstream/handle/20.500.11850/331316\"\n",
    ")\n",
    "\n",
    "# readme, data, normalized data, and metadata\n",
    "links = [\n",
    "    link_base + \"/_readme_v1_2.txt?sequence=18&isAllowed=y\",\n",
    "    link_base + \"/LitPop_v1_2.tar?sequence=16&isAllowed=y\",\n",
    "    link_base + \"/Lit_Pop_norm_v1.tar?sequence=4&isAllowed=y\",\n",
    "    link_base + \"/_metadata_countries_v1_2.csv?sequence=12&isAllowed=y\",\n",
    "]"
   ]
  },
  {
   "cell_type": "code",
   "execution_count": null,
   "id": "0ff7328f-8976-4f0c-b981-adff491472c8",
   "metadata": {},
   "outputs": [],
   "source": [
    "def litpop_download(link, direc=sset.DIR_LITPOP_RAW):\n",
    "    \"\"\"Given a URL link, downloads (LitPop-related) data from the web and saves it in\n",
    "    the specified local directory. The file name is parsed so that anything after the\n",
    "    string `?sequence` is dropped (e.g., `file.txt?sequence=..` to `file.txt`).\n",
    "\n",
    "    Parameters\n",
    "    ----------\n",
    "    link : str\n",
    "        URL link for the file online\n",
    "    direc : str or pathlib.Path\n",
    "        directory to store the LitPop datasets\n",
    "\n",
    "    Returns\n",
    "    -------\n",
    "    None, but saves the file downloaded from online to `direc`.\n",
    "\n",
    "    \"\"\"\n",
    "    if type(direc) is str:\n",
    "        direc = Path(direc)\n",
    "\n",
    "    stop = link.find(\"?sequence\")\n",
    "    start = link.rfind(\"/\", 0, stop) + 1\n",
    "    urequest.urlretrieve(link, direc / link[start:stop])\n",
    "\n",
    "    return None"
   ]
  },
  {
   "cell_type": "code",
   "execution_count": null,
   "id": "c1dfe03b-cc1f-4fa8-a89e-3952b856b309",
   "metadata": {},
   "outputs": [],
   "source": [
    "# cluster setup\n",
    "N_CLUSTER = len(links)\n",
    "cluster = gateway.new_cluster(worker_image=image_name, profile=\"micro\")\n",
    "client = cluster.get_client()\n",
    "cluster.scale(N_CLUSTER)\n",
    "cluster"
   ]
  },
  {
   "cell_type": "code",
   "execution_count": null,
   "id": "b0e059a0-cc7f-4193-b682-aeb2155967e9",
   "metadata": {},
   "outputs": [],
   "source": [
    "# takes approximately 20 minutes\n",
    "futures = client.map(litpop_download, links)\n",
    "dd.progress(futures)"
   ]
  },
  {
   "cell_type": "code",
   "execution_count": null,
   "id": "0a39c609-0e3b-4caa-9181-28b4570e097f",
   "metadata": {},
   "outputs": [],
   "source": [
    "cluster.scale(0)\n",
    "client.close()\n",
    "cluster.close()\n",
    "cluster.shutdown()"
   ]
  },
  {
   "cell_type": "markdown",
   "id": "ae5d6120-d2f8-474a-891e-5b59838d3b11",
   "metadata": {},
   "source": [
    "#### Un-tar and clear storage\n",
    "\n",
    "We only un-tar the regular (not normalized) LitPop data here."
   ]
  },
  {
   "cell_type": "code",
   "execution_count": null,
   "id": "d685d7d9-0c7a-4c99-af5f-639cdd3c618d",
   "metadata": {},
   "outputs": [],
   "source": [
    "# un-tar\n",
    "regular_litpop = sset.DIR_LITPOP_RAW / \"LitPop_v1_2.tar\"\n",
    "with tarfile.open(regular_litpop) as file:\n",
    "    file.extractall(sset.DIR_LITPOP_RAW)\n",
    "\n",
    "# clear storage for the existing tar file\n",
    "os.remove(regular_litpop)"
   ]
  },
  {
   "cell_type": "markdown",
   "id": "4702790c-75dd-484a-b8e3-0acdf36d5c35",
   "metadata": {},
   "source": [
    "### GEG-15\n",
    "\n",
    "We download 2'30\" GEG15 and unzip."
   ]
  },
  {
   "cell_type": "code",
   "execution_count": null,
   "id": "5d3109c6-fa04-406d-9def-21b745f6d83c",
   "metadata": {},
   "outputs": [],
   "source": [
    "# downloading\n",
    "zip_url = (\n",
    "    \"https://data.humdata.org/dataset/1c9cf1eb-c20a-4a06-8309-9416464af746/\"\n",
    "    \"resource/e321d56d-022e-4070-80ac-f7860646408d/download/gar-exp.zip\"\n",
    ")\n",
    "zip_path = sset.DIR_GEG15_RAW / \"gar-exp.zip\"\n",
    "urequest.urlretrieve(zip_url, zip_path)\n",
    "\n",
    "# unzipping\n",
    "outpath = sset.DIR_GEG15_RAW / zip_path.stem\n",
    "os.makedirs(outpath, exist_ok=True)\n",
    "subprocess.Popen([\"unzip\", f\"{zip_path}\", \"-d\", f\"{outpath}\"])"
   ]
  },
  {
   "cell_type": "code",
   "execution_count": null,
   "id": "7e9ef63f-9a5a-40f9-8bd8-c5f33f524616",
   "metadata": {},
   "outputs": [],
   "source": [
    "# remove zip file (use after unzipping)\n",
    "os.remove(zip_path)"
   ]
  },
  {
   "cell_type": "markdown",
   "id": "96bd9ff7-2b4f-4082-9d4c-0042c2b3ee9f",
   "metadata": {},
   "source": [
    "### Country-level Construction Cost Index from [Lincke and Hinkel (2021, *Earth's Future*)](https://agupubs.onlinelibrary.wiley.com/doi/full/10.1029/2020EF001965?campaign=woletoc)\n",
    "\n",
    "The accompanying GitHub repository to Lincke and Hinkel (2021) is at [this link](https://github.com/daniellincke/DIVA_paper_migration)."
   ]
  },
  {
   "cell_type": "code",
   "execution_count": null,
   "id": "9cb05b93-c8cc-4f9e-9e99-ce5b7d511d16",
   "metadata": {},
   "outputs": [],
   "source": [
    "# raw data file from the GitHub repo\n",
    "lincke_hinkel_cci_url = (\n",
    "    \"https://raw.githubusercontent.com/daniellincke/\"\n",
    "    \"DIVA_paper_migration/master/data/csv/country_input.csv\"\n",
    ")\n",
    "\n",
    "# data read-in\n",
    "lincke_hinkel_df = pd.read_csv(lincke_hinkel_cci_url)\n",
    "\n",
<<<<<<< HEAD
    "# saving at sset.PATH_EXPOSURE_LINCKE\n",
=======
    "# saving at PATH_EXPOSURE_LINCKE\n",
>>>>>>> 1e3d08d2
    "lincke_hinkel_df.to_parquet(sset.PATH_EXPOSURE_LINCKE)"
   ]
  },
  {
   "cell_type": "markdown",
   "id": "342a0f73-06b7-4ed9-8ae8-113775265c15",
   "metadata": {},
   "source": [
    "### SRTM 15+\n",
    "\n",
    "We use version 2.3."
   ]
  },
  {
   "cell_type": "code",
   "execution_count": null,
   "id": "7eb84251-5e5a-4180-b59c-793fc06dd913",
   "metadata": {},
   "outputs": [],
   "source": [
    "# Workaround for urllib request error\n",
    "ssl._create_default_https_context = ssl._create_unverified_context\n",
    "URL_SRTM15 = \"https://topex.ucsd.edu/pub/srtm15_plus/SRTM15_V2.3.nc\"\n",
    "\n",
    "urequest.urlretrieve(URL_SRTM15, SRTM15PLUS_DIRECTORY / URL_SRTM15.split(\"/\")[-1])"
   ]
  },
  {
   "cell_type": "markdown",
   "id": "d5efcb44-1f60-4377-9d01-e970b918ca5e",
   "metadata": {
    "tags": []
   },
   "source": [
    "## Further data requiring separate manual instructions\n",
    "\n",
    "In all cases below, `sset` is defined by `from sliiders import settings as sset` as above.\n",
    "\n",
    "### UN Statistics National Accounts (Analysis of Main Aggregates; abbreviated as UN AMA)\n",
    "\n",
    "#### UN AMA nominal (current prices) GDP per capita information\n",
    "\n",
    "1. Travel to this [link](https://unstats.un.org/unsd/snaama/Basic) to get to the UN Statistics National Accounts search page.\n",
    "2. Select all countries and all years available, and select \"GDP, Per Capita GDP - US Dollars\".\n",
    "3. Select \"Export to CSV\", and you will download the file `Results.csv`. Rename this file as `un_snaama_nom_gdppc.csv`. We save this in `sset.DIR_UN_AMA_RAW`.\n",
    "\n",
    "#### UN AMA nominal (current prices) GDP information\n",
    "\n",
    "1. Similar to the nominal GDP per capita information, travel to this [link](https://unstats.un.org/unsd/snaama/Basic) to get to the UN Statistics National Accounts search page.\n",
    "2. Select all countries and all years available, and select \"GDP, at current prices - US Dollars\".\n",
    "3. Select \"Export to CSV\", and you will download the file `Results.csv`. Rename this file as `un_snaama_nom_gdp.csv`. We save this in `sset.DIR_UN_AMA_RAW`.\n",
    "\n",
    "### OECD region-level information\n",
    "\n",
    "#### OECD: population (region-level)\n",
    "1. Go to the following OECD Stat website: link [here](https://stats.oecd.org/)\n",
    "2. On the left, find the header \"Regions and Cities\" and click the \"+\" button.\n",
    "3. From the drop down menu, click on \"Regional Statistics\".\n",
    "4. Again from the drop down menu, click on \"Regional Demography.\"\n",
    "5. Finally, select \"Population by 5-year age groups, small regions TL3.\" Make sure that \"Indicator\" is selected as \"Population, All ages\".\n",
    "6. Download the file by selecting \"Export,\" then \"Text File (CSV).\"\n",
    "7. When a pop-up appears, select \"Default format\" then \"Download.\" Rename the file as `REGION_DEMOGR.csv` (due to it having random-ish numeric parts in the name). Note that this step may take a longer time than others.\n",
    "8. Finally, move the said file to `sset.DIR_OECD_REGIONS_RAW`.\n",
    "\n",
    "#### OECD: GDP (region-level, in millions of constant 2015 PPP USD)\n",
    "1. Similar to the population information, go to the following OECD Stat website: link [here](https://stats.oecd.org/)\n",
    "2. On the left, find the header \"Regions and Cities\" and click the \"+\" button.\n",
    "3. From the drop down menu, click on \"Regional Statistics\".\n",
    "4. Again from the drop down menu, click on \"Regional Economy.\"\n",
    "5. Finally, select \"Gross Domestic Product, Small regions TL3.\" Make sure that \"Measure\" is selected as \"Millions USD, constant prices, constant PPP, base year 2015\".\n",
    "6. Download the file by selecting \"Export,\" then \"Text File (CSV).\"\n",
    "7. When a pop-up appears, select \"Default format\" then \"Download.\" Rename the file as `REGION_ECONOM.csv` (due to it having random-ish numeric parts in the name). Note that this step may take a longer time than others.\n",
    "8. Finally, move the said file to `sset.DIR_OECD_REGIONS_RAW`.\n",
    "\n",
    "### IMF investment-to-GDP ratio, population, and GDP\n",
    "\n",
    "1. Travel to this [link](https://www.imf.org/en/Publications/SPROLLs/world-economic-outlook-databases#sort=%40imfdate%20descending) to get to the World Economic Outlook Databases page.\n",
    "2. Click on the latest \"World Economic Outlook Database\" link on the page; for our purposes, we have used the latest available one, which was \"World Economic Outlook Database, October 2021\" (may be updated in the future).\n",
    "3. Click \"By Countries\", then click \"ALL COUNTRIES\", then click \"CONTINUE\" on the page that says \"Select Countries.\"\n",
    "4. Under the \"NATIONAL ACCOUNTS\" tab, check the following categories:\n",
    "   - Gross domestic product, current prices (U.S. DOLLARS)\n",
    "   - Gross domestic product per capita, current prices (U.S. DOLLARS)\n",
    "   - Gross domestic product per capita, constant prices (PURCHASING POWER PARITY; 2017 INTERNATIONAL DOLLARS)\n",
    "   - Total investment (PERCENT OF GDP)\n",
    "5. Under the \"PEOPLE\" tab, check the category \"Population,\" then click on \"CONTINUE.\"\n",
    "6. Under the tab \"DATE RANGE,\" use the earliest year for \"Start Year\" (1980, in our case), and the latest non-future year for \"End Year\" (2020, in our case).\n",
    "7. Under the tab \"ADVANCED SETTINGS\", click on \"ISO Alpha-3 Code\" for getting country codes. \n",
    "8. Click on \"PREPARE REPORT.\" Then, click on \"DOWNLOAD REPORT.\" Saved data should be in Excel format and be named `WEO_Data.xls`.\n",
    "9. Open the said file on Excel, and re-save it in a preferred format of choice (we chose `.xlsx`); this is because the original file formatting is incompatible with Python and causes the error `ValueError: Excel file format cannot be determined, you must specify an engine manually.`\n",
    "10. In our implementation, we save this file as `sset.PATH_IMF_WEO_RAW`.\n",
    "\n",
    "### World Bank Intercomparison Project 2017 (WB ICP 2017): Construction Cost Index\n",
    "\n",
    "While most World Bank data can be downloaded by using `pandas_datareader.wb`, it seems that variables in WB ICP 2017 - including `1501200:CONSTRUCTION`, which is necessary for SLIIDERS-ECON - cannot be downloaded using the said module (despite being searchable in the module using `pandas_datareader.wb.search`). Therefore, we follow the below manual process for downloading the WB ICP 2017 dataset.\n",
    "1. Use [this link](https://databank.worldbank.org/embed/ICP-2017-Cycle/id/4add74e?inf=n) to access WB ICP 2017 in table format.\n",
    "2. Upon entering the webpage, look to the upper right corner and click on the icon with downward arrow with an underline. This should prompt the download.\n",
    "3. When the download finishes, there should be a `.zip` file called `ICP 2017 Cycle.zip`. Access the `.csv` file whose name ends in `_Data.csv` (there should be two files in the `.zip` file, the other being a file whose name ends in `_Series - Metadata.csv`).\n",
<<<<<<< HEAD
    "4. Save the said `.csv` file as `sset.PATH_EXPOSURE_WB_ICP`."
   ]
  },
  {
   "cell_type": "code",
   "execution_count": null,
   "id": "acd362ad-1783-411c-bf0c-d24bda294005",
   "metadata": {},
   "outputs": [],
   "source": [
    "# Workaround for urllib request error\n",
    "ssl._create_default_https_context = ssl._create_unverified_context\n",
    "\n",
    "URL_SRTM15 = \"https://topex.ucsd.edu/pub/srtm15_plus/SRTM15_V2.3.nc\"\n",
    "\n",
    "urllib.request.urlretrieve(URL_SRTM15, sset.PATH_SRTM15_PLUS)"
=======
    "4. Save the said `.csv` file as `sset.PATH_EXPOSURE_WB_ICP`.\n",
    "\n",
    "### IIASA and OECD models' GDP and population projections (2010-2100, every 5 years)\n",
    "\n",
    "1. Go to the following IIASA SSP Database website: link [here](https://tntcat.iiasa.ac.at/SspDb); you may need to register and create your log-in.\n",
    "2. In the above tabs, there is a tab called \"Download\"; click on it.\n",
    "3. Under \"SSP Database Version 2 Downloads (2018)\" and under the sub-header \"Basic Elements\", there is a download link for `SspDb_country_data_2013-06-12.csv.zip`. Click and download the said `.zip` file.\n",
    "4. Extract and save the `SspDb_country_data_2013-06-12.csv`. Again, for our purposes, we save this in `sset.DIR_IIASA_PROJECTIONS`.\n",
    "\n",
    "### LandScan 2019\n",
    "\n",
    "1. To download this dataset, you need to first apply for an Oak Ridge National Laboratory account (link [here](https://landscan.ornl.gov/user/apply)).\n",
    "2. After having gained access, go to the said website, click on \"DOWNLOAD\" -> \"LandScan Datasets\" -> \"Continue to download\" next to LandScan 2019.\n",
    "3. Click on \"By downloading LandScan 2019 I agree to the above terms\" in the following webpage; this will download the file `LandScan Global 2019.zip`. We save this in `sset.DIR_LANDSCAN_RAW`.\n",
    "\n",
    "### Global geoids, based on select Earth Gravitational Models (EGMs)\n",
    "1. Go to the following International Centre for Global Earth Models (ICGEM) website (link [here](http://icgem.gfz-potsdam.de/calcgrid)) to reach the page \"Calculation of Gravity Field Functionals on Ellipsoidal Grids\".\n",
    "2. Under **Model Selection**, select `XGM2019e_2159`.\n",
    "3. Under **Functional Selection**, select `geoid`.\n",
    "4. Under **Grid selection**, there's a **Grid Step [°]** option. Change the value to **0.05**. Also, make sure that the **Reference System** is `WGS84`.\n",
    "5. Due to download size constraints, we need to download this data in 4 chunks. Do the following:\n",
    "   - Split the full range of latitudes and longitudes in half, which yields the following 4 combinations of longitude-latitude ranges: $([-180, 0], [-90, 0]), ([-180, 0], [0, 90]), ([0, 180], [-90, 0])$, and $([0, 180], [0, 90])$.\n",
    "   - Under **Grid selection** again, one can select the range of longitudes and latitudes. Select one of the above combinations and press `start computation`.\n",
    "   - This will open up a new tab for calculations, which may take some time to complete. Once this is done, press **Download Grid**.\n",
    "   - Once the download is complete, go back to the previous page with **Model selection**, **Functional selection**, and more. Make sure the selections you made are intact, select another longitude-latitude combination, and repeat the process until there are no combinations left.\n",
    "6. Once the above steps are done, go back to Step 2 above; but instead of selecting `XGM2019e_2159` for **Model selection**, select `EGM96`. Go through the Steps 3 to 5 again with this new selection.\n",
    "7. Once the downloads for `XGM2019e_2159` and `EGM96` are complete, you should have 4 files for each model (8 in total, in `.gdf` format). Save the `XGM2019e_2159` files in `sset.DIR_GEOG_DATUMS_XGM2019e_WGS84` and `EGM96` files in `sset.DIR_GEOG_DATUMS_EGM96_WGS84`.\n",
    "\n",
    "### Global Mean Dynamic Ocean Topography (MDT) from AVISO+\n",
    "**Note**: While this dataset has a relatively open license, you will first need to obtain a MY AVISO+ account, which requires verification from the AVISO+ team and may take several days or weeks.\n",
    "1. Go to the following AVISO+ website for **MDT CNES-CLS18**: link [here](https://www.aviso.altimetry.fr/en/data/products/auxiliary-products/mdt/mdt-global-cnes-cls18.html).\n",
    "2. Once on the page, download the dataset through your MY AVISO+ account (click on `access via MY AVISO+` link and follow the instructions).\n",
    "3. After following the instructions, you will acquire the file `mdt_cnes_cls18_global.nc.gz`. Extract the file `mdt_cnes_cls18_global.nc` from the `.gz` file and save it as `sset.PATH_GEOG_MDT_RAW`.\n",
    "\n",
    "### CIA World Factbook (compiled by Coleman [2020])\n",
    "\n",
    "1. Travel to this [link](https://github.com/iancoleman/cia_world_factbook_api) (credit to Coleman [2020]), and scroll down to the `readme.md`.\n",
    "2. In the **Data** section of the `readme.md` file, there should be a link on \"Historical\"; click on this link to travel to a `mega.nz` website having `weekly_json.7z` file.\n",
    "3. After checking that the filename to download is `weekly_json.7z`, download the said file by clicking on the \"Download\" button.\n",
    "4. When download is successful, import `weekly_json.7z` to the preferred directory (`sset.DIR_YPK_RAW` in this implementation).\n",
    "\n",
    "### HydroSHEDS\n",
    "1. Go to https://hydrosheds.org/downloads\n",
    "2. Download the \"standard\" level-0 HydroBASINS files for each continent (use the Dropbox link if available--this appears as \"NOTE: you may also download data from here.\" as of 8/16/21. Download the shapefiles into the directory defined in `sset.DIR_HYDROBASINS_RAW`"
>>>>>>> 1e3d08d2
   ]
  }
 ],
 "metadata": {
  "kernelspec": {
   "display_name": "Python 3 (ipykernel)",
   "language": "python",
   "name": "python3"
  },
  "language_info": {
   "codemirror_mode": {
    "name": "ipython",
    "version": 3
   },
   "file_extension": ".py",
   "mimetype": "text/x-python",
   "name": "python",
   "nbconvert_exporter": "python",
   "pygments_lexer": "ipython3",
   "version": "3.9.10"
  },
  "widgets": {
   "application/vnd.jupyter.widget-state+json": {
    "state": {},
    "version_major": 2,
    "version_minor": 0
   }
  }
 },
 "nbformat": 4,
 "nbformat_minor": 5
}<|MERGE_RESOLUTION|>--- conflicted
+++ resolved
@@ -17,8 +17,6 @@
   {
    "cell_type": "code",
    "execution_count": null,
-<<<<<<< HEAD
-=======
    "id": "ce962523-7d5c-4eac-b51b-e2efe41d67c5",
    "metadata": {},
    "outputs": [],
@@ -30,16 +28,10 @@
   {
    "cell_type": "code",
    "execution_count": null,
->>>>>>> 1e3d08d2
    "id": "517784ca-badd-41fe-a88c-7b4370260e5c",
    "metadata": {},
    "outputs": [],
    "source": [
-<<<<<<< HEAD
-    "import ssl\n",
-    "import urllib\n",
-    "\n",
-=======
     "import os\n",
     "import ssl\n",
     "import subprocess\n",
@@ -50,15 +42,10 @@
     "from zipfile import ZipFile\n",
     "\n",
     "import dask.distributed as dd\n",
->>>>>>> 1e3d08d2
     "import pandas as pd\n",
     "import requests\n",
     "from dask_gateway import Gateway\n",
     "from pandas_datareader import wb as dr_wb\n",
-<<<<<<< HEAD
-    "\n",
-    "from sliiders import settings as sset"
-=======
     "from sliiders import settings as sset\n",
     "from tqdm.auto import tqdm\n",
     "\n",
@@ -105,7 +92,6 @@
     "]\n",
     "for direc in directories_to_create:\n",
     "    direc.mkdir(exist_ok=True, parents=True)"
->>>>>>> 1e3d08d2
    ]
   },
   {
@@ -581,11 +567,7 @@
     "# data read-in\n",
     "lincke_hinkel_df = pd.read_csv(lincke_hinkel_cci_url)\n",
     "\n",
-<<<<<<< HEAD
-    "# saving at sset.PATH_EXPOSURE_LINCKE\n",
-=======
     "# saving at PATH_EXPOSURE_LINCKE\n",
->>>>>>> 1e3d08d2
     "lincke_hinkel_df.to_parquet(sset.PATH_EXPOSURE_LINCKE)"
    ]
   },
@@ -683,25 +665,7 @@
     "1. Use [this link](https://databank.worldbank.org/embed/ICP-2017-Cycle/id/4add74e?inf=n) to access WB ICP 2017 in table format.\n",
     "2. Upon entering the webpage, look to the upper right corner and click on the icon with downward arrow with an underline. This should prompt the download.\n",
     "3. When the download finishes, there should be a `.zip` file called `ICP 2017 Cycle.zip`. Access the `.csv` file whose name ends in `_Data.csv` (there should be two files in the `.zip` file, the other being a file whose name ends in `_Series - Metadata.csv`).\n",
-<<<<<<< HEAD
-    "4. Save the said `.csv` file as `sset.PATH_EXPOSURE_WB_ICP`."
-   ]
-  },
-  {
-   "cell_type": "code",
-   "execution_count": null,
-   "id": "acd362ad-1783-411c-bf0c-d24bda294005",
-   "metadata": {},
-   "outputs": [],
-   "source": [
-    "# Workaround for urllib request error\n",
-    "ssl._create_default_https_context = ssl._create_unverified_context\n",
-    "\n",
-    "URL_SRTM15 = \"https://topex.ucsd.edu/pub/srtm15_plus/SRTM15_V2.3.nc\"\n",
-    "\n",
-    "urllib.request.urlretrieve(URL_SRTM15, sset.PATH_SRTM15_PLUS)"
-=======
-    "4. Save the said `.csv` file as `sset.PATH_EXPOSURE_WB_ICP`.\n",
+    "4. Save that `.csv` file as `sset.PATH_EXPOSURE_WB_ICP`.\n",
     "\n",
     "### IIASA and OECD models' GDP and population projections (2010-2100, every 5 years)\n",
     "\n",
@@ -745,7 +709,6 @@
     "### HydroSHEDS\n",
     "1. Go to https://hydrosheds.org/downloads\n",
     "2. Download the \"standard\" level-0 HydroBASINS files for each continent (use the Dropbox link if available--this appears as \"NOTE: you may also download data from here.\" as of 8/16/21. Download the shapefiles into the directory defined in `sset.DIR_HYDROBASINS_RAW`"
->>>>>>> 1e3d08d2
    ]
   }
  ],
