{
 "cells": [
  {
   "cell_type": "markdown",
   "id": "9c487926-08b8-49b2-928d-c95730c36d44",
   "metadata": {},
   "source": [
    "## Notebook for downloading inputs to create SLIIDERS-ECON\n",
    "\n",
    "This notebook contains directions for downloading various input datasets to create the final product for this directory, the **SLIIDERS-ECON** dataset.\n",
    "\n",
    "In general, we will keep the format, file name, and data unaltered, but apply changes when\n",
    "- file name is not human-readable, too long, or is not much informative about the dataset (assign appropriate file names)\n",
    "- file format causes errors (save in a similar file format that is not error-prone)"
   ]
  },
  {
   "cell_type": "code",
   "execution_count": null,
   "id": "ce962523-7d5c-4eac-b51b-e2efe41d67c5",
   "metadata": {},
   "outputs": [],
   "source": [
    "%load_ext autoreload\n",
    "%autoreload 2"
   ]
  },
  {
   "cell_type": "code",
   "execution_count": null,
   "id": "517784ca-badd-41fe-a88c-7b4370260e5c",
   "metadata": {},
   "outputs": [],
   "source": [
    "import os\n",
    "import subprocess\n",
    "import tarfile\n",
    "from urllib import request as urequest\n",
    "\n",
    "from pathlib import Path\n",
    "import dask.distributed as dd\n",
    "import numpy as np\n",
    "import pandas as pd\n",
    "from dask_gateway import Gateway\n",
    "from pandas_datareader import wb as dr_wb\n",
    "from tqdm.auto import tqdm\n",
    "from zipfile import ZipFile\n",
    "import requests\n",
    "import ssl\n",
    "from io import BytesIO\n",
    "\n",
    "from sliiders import settings as sset\n",
    "\n",
    "# dask gateway setup\n",
    "gateway = Gateway()\n",
    "image_name = sset.DASK_IMAGE"
   ]
  },
  {
   "cell_type": "code",
   "execution_count": null,
   "id": "19fc306c-cfca-44dd-9044-0d8c6bf1d2c3",
   "metadata": {},
   "outputs": [],
   "source": [
    "# creating select directories\n",
    "PWT_DIRECTORY = Path(os.path.dirname(sset.PATH_PWT_RAW))\n",
    "IMF_WEO_DIRECTORY = Path(os.path.dirname(sset.PATH_IMF_WEO_RAW))\n",
    "MPD_DIRECTORY = Path(os.path.dirname(sset.PATH_MPD_RAW))\n",
    "GWDB_DIRECTORY = Path(os.path.dirname(sset.PATH_GWDB2021_RAW))\n",
    "SRTM15PLUS_DIRECTORY = Path(os.path.dirname(sset.PATH_SRTM15_PLUS))\n",
    "\n",
    "directories_to_create = [\n",
    "    sset.DIR_YPK_RAW,\n",
    "    PWT_DIRECTORY,\n",
    "    IMF_WEO_DIRECTORY,\n",
    "    MPD_DIRECTORY,\n",
    "    GWDB_DIRECTORY,\n",
    "    SRTM15PLUS_DIRECTORY,\n",
    "    sset.DIR_WB_WDI_RAW,\n",
    "    sset.DIR_LITPOP_RAW,\n",
    "    sset.DIR_GEG15_RAW,\n",
    "    sset.DIR_CIA_RAW,\n",
    "    sset.DIR_CCI_RAW,\n",
    "    sset.DIR_UN_WPP_RAW,\n",
    "    sset.DIR_UN_AMA_RAW,\n",
    "    sset.DIR_ALAND_STATISTICS_RAW,\n",
    "    sset.DIR_OECD_REGIONS_RAW,\n",
    "    sset.DIR_LANDSCAN_RAW,\n",
    "    sset.DIR_IIASA_PROJECTIONS,\n",
<<<<<<< HEAD
    "    sset.DIR_GEOG_DATUMS_XGM2019e_WGS84\n",
    "    sset.DIR_GEOG_DATUMS_EGM96_WGS84\n",
=======
>>>>>>> 127e5058
    "]\n",
    "for direc in directories_to_create:\n",
    "    os.makedirs(direc, exist_ok=True)"
   ]
  },
  {
   "cell_type": "markdown",
   "id": "9e1d4cce-5cc8-4c4d-b3cd-1aaf56e90ce9",
   "metadata": {},
   "source": [
    "## Fetching raw data from various sources\n",
    "\n",
    "### Penn World Tables 10.0 (PWT 10.0)"
   ]
  },
  {
   "cell_type": "code",
   "execution_count": null,
   "id": "029359fb-e17a-44c8-a536-4696f7d8c00c",
   "metadata": {},
   "outputs": [],
   "source": [
    "# PWT10.0\n",
    "pwt100_data = pd.read_excel(\"https://www.rug.nl/ggdc/docs/pwt100.xlsx\", sheet_name=2)\n",
    "\n",
    "# PWT10.0 capital details\n",
    "pwt100_data_K = pd.read_excel(\n",
    "    \"https://www.rug.nl/ggdc/docs/pwt100-capital-detail.xlsx\", sheet_name=2\n",
    ")\n",
    "\n",
    "pwt_filenames = [\"pwt_100.xlsx\", \"pwt_K_detail_100.xlsx\"]\n",
    "for i, data in enumerate([pwt100_data, pwt100_data_K]):\n",
    "    data.to_excel(\n",
    "        excel_writer=(PWT_DIRECTORY / pwt_filenames[i]),\n",
    "        sheet_name=\"Sheet1\",\n",
    "        index=False,\n",
    "    )"
   ]
  },
  {
   "cell_type": "markdown",
   "id": "d08579cb-0c3e-4722-8ae3-944b46297b68",
   "metadata": {},
   "source": [
    "### Maddison Project Dataset (MPD, Maddison Project Database 2020)"
   ]
  },
  {
   "cell_type": "code",
   "execution_count": null,
   "id": "eb664e52-bdbe-4e2e-b30e-3102fdf8ae83",
   "metadata": {},
   "outputs": [],
   "source": [
    "madd = pd.read_excel(\n",
    "    \"https://www.rug.nl/ggdc/historicaldevelopment/maddison/data/mpd2020.xlsx\",\n",
    "    sheet_name=2,\n",
    ")\n",
    "madd.to_excel(\n",
    "    excel_writer=(sset.PATH_MPD_RAW),\n",
    "    index=False,\n",
    "    sheet_name=\"Sheet1\",\n",
    ")"
   ]
  },
  {
   "cell_type": "markdown",
   "id": "8b3c486f-f4b0-4ad1-849a-542e2a875a11",
   "metadata": {},
   "source": [
    "### World Bank WDI (WB WDI)\n",
    "\n",
    "#### Investment-to-GDP ratio, GDP and GDPpc (nominal and PPP), and Population"
   ]
  },
  {
   "cell_type": "code",
   "execution_count": null,
   "id": "b33996e7-fa36-4496-bda9-1f8a459cde1f",
   "metadata": {},
   "outputs": [],
   "source": [
    "# country name and iso3 country code information\n",
    "country_info = dr_wb.get_countries()[[\"name\", \"iso3c\"]].rename(\n",
    "    columns={\"name\": \"country\", \"iso3c\": \"ccode\"}\n",
    ")\n",
    "\n",
    "# relevant indicator information for the `dr_wb` module to fetch the variables\n",
    "wbwdi_indicators = [\n",
    "    \"SP.POP.TOTL\",  # population\n",
    "    \"NE.GDI.FTOT.ZS\",  # investment-to-GDP ratio\n",
    "    \"NY.GDP.MKTP.PP.KD\",  # GDP PPP\n",
    "    \"NY.GDP.PCAP.PP.KD\",  # GDP per capita PPP\n",
    "    \"NY.GDP.MKTP.KD\",  # GDP nominal\n",
    "    \"NY.GDP.PCAP.KD\",  # GDP per capita nominal\n",
    "]\n",
    "\n",
    "j = 0\n",
    "for indi in wbwdi_indicators:\n",
    "    indi_info = (\n",
    "        dr_wb.download(indicator=indi, country=\"all\", start=1950, end=2020)\n",
    "        .reset_index()\n",
    "        .astype({\"year\": \"int64\"})\n",
    "        .merge(country_info, on=[\"country\"], how=\"left\")\n",
    "        .set_index([\"ccode\", \"year\"])\n",
    "    )\n",
    "\n",
    "    if j == 0:\n",
    "        j += 1\n",
    "        wbwdi_info = indi_info.copy()\n",
    "    else:\n",
    "        wbwdi_info = wbwdi_info.merge(\n",
    "            indi_info.drop([\"country\"], axis=1),\n",
    "            left_index=True,\n",
    "            right_index=True,\n",
    "            how=\"outer\",\n",
    "        )\n",
    "\n",
    "# excluding those that have no information and saving the data\n",
    "wb_info_vars = [x for x in wbwdi_info.columns if x != \"country\"]\n",
    "wbwdi_info = wbwdi_info.loc[~pd.isnull(wbwdi_info[wb_info_vars]).all(axis=1), :]\n",
    "wbwdi_info.to_parquet(sset.DIR_WB_WDI_RAW / \"wdi_pop_iy_gdp.parquet\")"
   ]
  },
  {
   "cell_type": "markdown",
   "id": "bdec086b-c676-4690-9f2f-93585172e4d7",
   "metadata": {},
   "source": [
    "#### WB WDI: exchange rate"
   ]
  },
  {
   "cell_type": "code",
   "execution_count": null,
   "id": "e766dc90-ef52-4f10-ba4c-0fdae8c768c9",
   "metadata": {},
   "outputs": [],
   "source": [
    "# country name and iso3 country code information\n",
    "country_info = dr_wb.get_countries()[[\"name\", \"iso3c\"]].rename(\n",
    "    columns={\"name\": \"country\", \"iso3c\": \"ccode\"}\n",
    ")\n",
    "\n",
    "xr_code = \"PA.NUS.FCRF\"\n",
    "xr_wb = dr_wb.download(indicator=xr_code, country=\"all\", start=1950, end=2019)\n",
    "xr_wb = (\n",
    "    xr_wb.reset_index()\n",
    "    .astype({\"year\": \"int64\"})\n",
    "    .merge(country_info, on=[\"country\"], how=\"left\")\n",
    ")\n",
    "(\n",
    "    xr_wb.set_index([\"ccode\", \"year\"])\n",
    "    .rename(columns={xr_code: \"xrate\"})\n",
    "    .to_parquet(sset.DIR_WB_WDI_RAW / \"wdi_xr.parquet\")\n",
    ")"
   ]
  },
  {
   "cell_type": "markdown",
   "id": "df339e99-0571-4c23-8c7f-6e691b7c39c6",
   "metadata": {},
   "source": [
    "### UN WPP populations (overall and by-population-group data)"
   ]
  },
  {
   "cell_type": "code",
   "execution_count": null,
   "id": "2c01b3a3-63ca-4c8e-9d84-8d0ede6c7c33",
   "metadata": {},
   "outputs": [],
   "source": [
    "# overall information\n",
    "un_df = pd.read_csv(\n",
    "    \"https://population.un.org/wpp/Download/Files/\"\n",
    "    \"1_Indicators%20(Standard)/CSV_FILES/WPP2019_TotalPopulationBySex.csv\"\n",
    ")\n",
    "\n",
    "# by_age_group\n",
    "by_age = pd.read_csv(\n",
    "    \"https://population.un.org/wpp/Download/Files/1_Indicators\"\n",
    "    \"%20(Standard)/CSV_FILES/WPP2019_PopulationByAgeSex_Medium.csv\"\n",
    ")\n",
    "\n",
    "# exporting\n",
    "un_df.to_csv(sset.DIR_UN_WPP_RAW / \"UN_WPP2019_TotalPopulation.csv\", index=False)\n",
    "by_age.to_csv(sset.DIR_UN_WPP_RAW / \"UN_WPP2019_Population_by_Age.csv\", index=False)"
   ]
  },
  {
   "cell_type": "markdown",
   "id": "8cdb4d29-7c84-49e0-ba3e-4fb7663ecd32",
   "metadata": {},
   "source": [
    "### Åland Island GDP and population (from Statistics and Research Åland or ÅSUB)\n",
    "\n",
    "Note when newer versions are available, old links from ÅSUB will become deprecated; the below links in `ALA_GDP_LINK` and `ALA_POP_LINK` are valid as of 2022-03-29."
   ]
  },
  {
   "cell_type": "code",
   "execution_count": null,
   "id": "792b59d8-44fa-4d85-93db-8682b1857e24",
   "metadata": {},
   "outputs": [],
   "source": [
    "# links\n",
    "ALA_GDP_LINK = (\n",
    "    \"https://www.asub.ax/sites/www.asub.ax/files/attachments/page/nr005en.xls\"\n",
    ")\n",
    "ALA_POP_LINK = (\n",
    "    \"https://www.asub.ax/sites/www.asub.ax/files/attachments/page/alv01_aland_faroe\"\n",
    "    \"_islands_and_greenland_-_an_overview_with_comparable_data.xlsx\"\n",
    ")\n",
    "\n",
    "# datasets read-in\n",
    "ala_gdp = pd.read_excel(ALA_GDP_LINK, header=3)\n",
    "ala_pop = pd.read_excel(ALA_POP_LINK, header=2, sheet_name=\"Population development\")\n",
    "\n",
    "# exporting\n",
    "ala_gdp.to_excel(sset.DIR_ALAND_STATISTICS_RAW / \"aland_gdp.xlsx\", index=False)\n",
    "ala_pop.to_excel(sset.DIR_ALAND_STATISTICS_RAW / \"aland_pop.xlsx\", index=False)"
   ]
  },
  {
   "cell_type": "markdown",
   "id": "3fe8a00c-5822-467a-80a8-b4b6722eea3c",
   "metadata": {
    "tags": []
   },
   "source": [
    "### Global Wealth Databook (from Credit Suisse)\n",
    "\n",
    "We download the 2021 vintage (latest as of 2022-03-21)."
   ]
  },
  {
   "cell_type": "code",
   "execution_count": null,
   "id": "81d2a06a-52eb-4f4f-94fd-8d01e9c32042",
   "metadata": {},
   "outputs": [],
   "source": [
    "URL_GWDB = (\n",
    "    \"https://www.credit-suisse.com/media/assets/corporate/docs/about-us/research\"\n",
    "    \"/publications/global-wealth-databook-2021.pdf\"\n",
    ")\n",
    "\n",
    "gwr_raw = urequest.urlopen(URL_GWDB)\n",
    "file = open(str(sset.PATH_GWDB2021_RAW), \"wb\")\n",
    "file.write(gwr_raw.read())\n",
    "file.close()"
   ]
  },
  {
   "cell_type": "markdown",
   "id": "446351d7-9bca-42ba-b3f3-50b7c3da4a7f",
   "metadata": {},
   "source": [
    "### CIA World Factbook, versions 2000 to 2020"
   ]
  },
  {
   "cell_type": "code",
   "execution_count": null,
   "id": "047f9b83-eee1-41ab-a5fb-a2c100434d84",
   "metadata": {},
   "outputs": [],
   "source": [
    "cia_download_url = \"https://www.cia.gov/the-world-factbook/about/archives/download\"\n",
    "cia_files = [f\"factbook-{x}.zip\" for x in range(2000, 2021)]\n",
    "\n",
    "for i in tqdm(cia_files):\n",
    "    skip = False\n",
    "    for j in [2000, 2001, 2019, 2020]:\n",
    "        if str(j) in i:\n",
    "            skip = True\n",
    "\n",
    "    if not skip:\n",
    "        cia_req = requests.get(\"/\".join([cia_download_url, i]))\n",
    "        cia_zip = ZipFile(BytesIO(cia_req.content))\n",
    "        cia_zip.extractall(str(sset.DIR_CIA_RAW))"
   ]
  },
  {
   "cell_type": "markdown",
   "id": "a9f0b8fa-7c93-4735-9caa-e07777d150a2",
   "metadata": {},
   "source": [
    "### LitPop (Eberenz et al. 2020, Earth Syst. Sci. Data)\n",
    "\n",
    "#### Download Data from the Internet"
   ]
  },
  {
   "cell_type": "code",
   "execution_count": null,
   "id": "3ed65443-7818-406e-a23a-1f62aba91a5d",
   "metadata": {},
   "outputs": [],
   "source": [
    "# link for downloading the LitPop files\n",
    "link_base = (\n",
    "    \"https://www.research-collection.ethz.ch/bitstream/handle/20.500.11850/331316\"\n",
    ")\n",
    "\n",
    "# readme, data, normalized data, and metadata\n",
    "links = [\n",
    "    link_base + \"/_readme_v1_2.txt?sequence=18&isAllowed=y\",\n",
    "    link_base + \"/LitPop_v1_2.tar?sequence=16&isAllowed=y\",\n",
    "    link_base + \"/Lit_Pop_norm_v1.tar?sequence=4&isAllowed=y\",\n",
    "    link_base + \"/_metadata_countries_v1_2.csv?sequence=12&isAllowed=y\",\n",
    "]"
   ]
  },
  {
   "cell_type": "code",
   "execution_count": null,
   "id": "0ff7328f-8976-4f0c-b981-adff491472c8",
   "metadata": {},
   "outputs": [],
   "source": [
    "def litpop_download(link, direc=sset.DIR_LITPOP_RAW):\n",
    "    \"\"\"Given a URL link, downloads (LitPop-related) data from the web and saves it in\n",
    "    the specified local directory. The file name is parsed so that anything after the\n",
    "    string `?sequence` is dropped (e.g., `file.txt?sequence=..` to `file.txt`).\n",
    "\n",
    "    Parameters\n",
    "    ----------\n",
    "    link : str\n",
    "        URL link for the file online\n",
    "    direc : str or pathlib.Path\n",
    "        directory to store the LitPop datasets\n",
    "\n",
    "    Returns\n",
    "    -------\n",
    "    None, but saves the file downloaded from online to `direc`.\n",
    "\n",
    "    \"\"\"\n",
    "    if type(direc) is str:\n",
    "        direc = Path(direc)\n",
    "\n",
    "    stop = link.find(\"?sequence\")\n",
    "    start = link.rfind(\"/\", 0, stop) + 1\n",
    "    urequest.urlretrieve(link, direc / link[start:stop])\n",
    "\n",
    "    return None"
   ]
  },
  {
   "cell_type": "code",
   "execution_count": null,
   "id": "c1dfe03b-cc1f-4fa8-a89e-3952b856b309",
   "metadata": {},
   "outputs": [],
   "source": [
    "# cluster setup\n",
    "N_CLUSTER = len(links)\n",
    "cluster = gateway.new_cluster(worker_image=image_name, profile=\"micro\")\n",
    "client = cluster.get_client()\n",
    "cluster.scale(N_CLUSTER)\n",
    "cluster"
   ]
  },
  {
   "cell_type": "code",
   "execution_count": null,
   "id": "b0e059a0-cc7f-4193-b682-aeb2155967e9",
   "metadata": {},
   "outputs": [],
   "source": [
    "# takes approximately 20 minutes\n",
    "futures = client.map(litpop_download, links)\n",
    "dd.progress(futures)"
   ]
  },
  {
   "cell_type": "code",
   "execution_count": null,
   "id": "0a39c609-0e3b-4caa-9181-28b4570e097f",
   "metadata": {},
   "outputs": [],
   "source": [
    "cluster.scale(0)\n",
    "client.close()\n",
    "cluster.close()\n",
    "cluster.shutdown()"
   ]
  },
  {
   "cell_type": "markdown",
   "id": "ae5d6120-d2f8-474a-891e-5b59838d3b11",
   "metadata": {},
   "source": [
    "#### Un-tar and clear storage\n",
    "\n",
    "We only un-tar the regular (not normalized) LitPop data here."
   ]
  },
  {
   "cell_type": "code",
   "execution_count": null,
   "id": "d685d7d9-0c7a-4c99-af5f-639cdd3c618d",
   "metadata": {},
   "outputs": [],
   "source": [
    "# un-tar\n",
    "regular_litpop = sset.DIR_LITPOP_RAW / \"LitPop_v1_2.tar\"\n",
    "with tarfile.open(regular_litpop) as file:\n",
    "    file.extractall(sset.DIR_LITPOP_RAW)\n",
    "\n",
    "# clear storage for the existing tar file\n",
    "os.remove(regular_litpop)"
   ]
  },
  {
   "cell_type": "markdown",
   "id": "4702790c-75dd-484a-b8e3-0acdf36d5c35",
   "metadata": {},
   "source": [
    "### GEG-15\n",
    "\n",
    "We download 2'30\" GEG15 and unzip."
   ]
  },
  {
   "cell_type": "code",
   "execution_count": null,
   "id": "5d3109c6-fa04-406d-9def-21b745f6d83c",
   "metadata": {},
   "outputs": [],
   "source": [
    "# downloading\n",
    "zip_url = (\n",
    "    \"https://data.humdata.org/dataset/1c9cf1eb-c20a-4a06-8309-9416464af746/\"\n",
    "    \"resource/e321d56d-022e-4070-80ac-f7860646408d/download/gar-exp.zip\"\n",
    ")\n",
    "zip_path = sset.DIR_GEG15_RAW / \"gar-exp.zip\"\n",
    "urequest.urlretrieve(zip_url, zip_path)\n",
    "\n",
    "# unzipping\n",
    "outpath = sset.DIR_GEG15_RAW / zip_path.stem\n",
    "os.makedirs(outpath, exist_ok=True)\n",
    "subprocess.Popen([\"unzip\", f\"{zip_path}\", \"-d\", f\"{outpath}\"])"
   ]
  },
  {
   "cell_type": "code",
   "execution_count": null,
   "id": "7e9ef63f-9a5a-40f9-8bd8-c5f33f524616",
   "metadata": {},
   "outputs": [],
   "source": [
    "# remove zip file (use after unzipping)\n",
    "os.remove(zip_path)"
   ]
  },
  {
   "cell_type": "markdown",
   "id": "96bd9ff7-2b4f-4082-9d4c-0042c2b3ee9f",
   "metadata": {},
   "source": [
    "### Country-level Construction Cost Index from [Lincke and Hinkel (2021, *Earth's Future*)](https://agupubs.onlinelibrary.wiley.com/doi/full/10.1029/2020EF001965?campaign=woletoc)\n",
    "\n",
    "The accompanying GitHub repository to Lincke and Hinkel (2021) is at [this link](https://github.com/daniellincke/DIVA_paper_migration)."
   ]
  },
  {
   "cell_type": "code",
   "execution_count": null,
   "id": "9cb05b93-c8cc-4f9e-9e99-ce5b7d511d16",
   "metadata": {},
   "outputs": [],
   "source": [
    "# raw data file from the GitHub repo\n",
    "lincke_hinkel_cci_url = (\n",
    "    \"https://raw.githubusercontent.com/daniellincke/\"\n",
    "    \"DIVA_paper_migration/master/data/csv/country_input.csv\"\n",
    ")\n",
    "\n",
    "# data read-in\n",
    "lincke_hinkel_df = pd.read_csv(lincke_hinkel_cci_url)\n",
    "\n",
    "# saving at PATH_EXPOSURE_LINCKE\n",
    "lincke_hinkel_df.to_parquet(sset.PATH_EXPOSURE_LINCKE)"
   ]
  },
  {
   "cell_type": "markdown",
   "id": "342a0f73-06b7-4ed9-8ae8-113775265c15",
   "metadata": {},
   "source": [
    "### SRTM 15+\n",
    "\n",
    "We download the latest version, which is version 2.4 (as of 2022-03-29)."
   ]
  },
  {
   "cell_type": "code",
   "execution_count": null,
   "id": "7eb84251-5e5a-4180-b59c-793fc06dd913",
   "metadata": {},
   "outputs": [],
   "source": [
    "# Workaround for urllib request error\n",
    "ssl._create_default_https_context = ssl._create_unverified_context\n",
    "URL_SRTM15 = \"https://topex.ucsd.edu/pub/srtm15_plus/SRTM15_V2.4.nc\"\n",
    "\n",
    "urequest.urlretrieve(URL_SRTM15, SRTM15PLUS_DIRECTORY / URL_SRTM15.split(\"/\")[-1])"
   ]
  },
  {
   "cell_type": "markdown",
   "id": "d5efcb44-1f60-4377-9d01-e970b918ca5e",
   "metadata": {},
   "source": [
    "## Further data requiring separate manual instructions\n",
    "\n",
    "In all cases below, `sset` is defined by `from sliiders import settings as sset` as above.\n",
    "\n",
    "### UN Statistics National Accounts (Analysis of Main Aggregates; abbreviated as UN AMA)\n",
    "\n",
    "#### UN AMA nominal (current prices) GDP per capita information\n",
    "\n",
    "1. Travel to this [link](https://unstats.un.org/unsd/snaama/Basic) to get to the UN Statistics National Accounts search page.\n",
    "2. Select all countries and all years available, and select \"GDP, Per Capita GDP - US Dollars\".\n",
    "3. Select \"Export to CSV\", and you will download the file `Results.csv`. Rename this file as `un_snaama_nom_gdppc.csv`. We save this in `sset.DIR_UN_AMA_RAW`.\n",
    "\n",
    "#### UN AMA nominal (current prices) GDP information\n",
    "\n",
    "1. Similar to the nominal GDP per capita information, travel to this [link](https://unstats.un.org/unsd/snaama/Basic) to get to the UN Statistics National Accounts search page.\n",
    "2. Select all countries and all years available, and select \"GDP, at current prices - US Dollars\".\n",
    "3. Select \"Export to CSV\", and you will download the file `Results.csv`. Rename this file as `un_snaama_nom_gdp.csv`. We save this in `sset.DIR_UN_AMA_RAW`.\n",
    "\n",
    "### OECD region-level information\n",
    "\n",
    "#### OECD: population (region-level)\n",
    "1. Go to the following OECD Stat website: link [here](https://stats.oecd.org/)\n",
    "2. On the left, find the header \"Regions and Cities\" and click the \"+\" button.\n",
    "3. From the drop down menu, click on \"Regional Statistics\".\n",
    "4. Again from the drop down menu, click on \"Regional Demography.\"\n",
    "5. Finally, select \"Population by 5-year age groups, small regions TL3.\" Make sure that \"Indicator\" is selected as \"Population, All ages\".\n",
    "6. Download the file by selecting \"Export,\" then \"Text File (CSV).\"\n",
    "7. When a pop-up appears, select \"Default format\" then \"Download.\" Rename the file as `REGION_DEMOGR.csv` (due to it having random-ish numeric parts in the name). Note that this step may take a longer time than others.\n",
    "8. Finally, move the said file to `sset.DIR_OECD_REGIONS_RAW`.\n",
    "\n",
    "#### OECD: GDP (region-level, in millions of constant 2015 PPP USD)\n",
    "1. Similar to the population information, go to the following OECD Stat website: link [here](https://stats.oecd.org/)\n",
    "2. On the left, find the header \"Regions and Cities\" and click the \"+\" button.\n",
    "3. From the drop down menu, click on \"Regional Statistics\".\n",
    "4. Again from the drop down menu, click on \"Regional Economy.\"\n",
    "5. Finally, select \"Gross Domestic Product, Small regions TL3.\" Make sure that \"Measure\" is selected as \"Millions USD, constant prices, constant PPP, base year 2015\".\n",
    "6. Download the file by selecting \"Export,\" then \"Text File (CSV).\"\n",
    "7. When a pop-up appears, select \"Default format\" then \"Download.\" Rename the file as `REGION_ECONOM.csv` (due to it having random-ish numeric parts in the name). Note that this step may take a longer time than others.\n",
    "8. Finally, move the said file to `sset.DIR_OECD_REGIONS_RAW`.\n",
    "\n",
    "### IMF investment-to-GDP ratio, population, and GDP\n",
    "\n",
    "1. Travel to this [link](https://www.imf.org/en/Publications/SPROLLs/world-economic-outlook-databases#sort=%40imfdate%20descending) to get to the World Economic Outlook Databases page.\n",
    "2. Click on the latest \"World Economic Outlook Database\" link on the page; for our purposes, we have used the latest available one, which was \"World Economic Outlook Database, October 2021\" (may be updated in the future).\n",
    "3. Click \"By Countries\", then click \"ALL COUNTRIES\", then click \"CONTINUE\" on the page that says \"Select Countries.\"\n",
    "4. Under the \"NATIONAL ACCOUNTS\" tab, check the following categories:\n",
    "   - Gross domestic product, current prices (U.S. DOLLARS)\n",
    "   - Gross domestic product per capita, current prices (U.S. DOLLARS)\n",
    "   - Gross domestic product per capita, constant prices (PURCHASING POWER PARITY; 2017 INTERNATIONAL DOLLARS)\n",
    "   - Total investment (PERCENT OF GDP)\n",
    "5. Under the \"PEOPLE\" tab, check the category \"Population,\" then click on \"CONTINUE.\"\n",
    "6. Under the tab \"DATE RANGE,\" use the earliest year for \"Start Year\" (1980, in our case), and the latest non-future year for \"End Year\" (2020, in our case).\n",
    "7. Under the tab \"ADVANCED SETTINGS\", click on \"ISO Alpha-3 Code\" for getting country codes. \n",
    "8. Click on \"PREPARE REPORT.\" Then, click on \"DOWNLOAD REPORT.\" Saved data should be in Excel format and be named `WEO_Data.xls`.\n",
    "9. Open the said file on Excel, and re-save it in a preferred format of choice (we chose `.xlsx`); this is because the original file formatting is incompatible with Python and causes the error `ValueError: Excel file format cannot be determined, you must specify an engine manually.`\n",
    "10. In our implementation, we save this file as `sset.PATH_IMF_WEO_RAW`.\n",
    "\n",
    "### World Bank Intercomparison Project 2017 (WB ICP 2017): Construction Cost Index\n",
    "\n",
    "While most World Bank data can be downloaded by using `pandas_datareader.wb`, it seems that variables in WB ICP 2017 - including `1501200:CONSTRUCTION`, which is necessary for SLIIDERS-ECON - cannot be downloaded using the said module (despite being searchable in the module using `pandas_datareader.wb.search`). Therefore, we follow the below manual process for downloading the WB ICP 2017 dataset.\n",
    "1. Use [this link](https://databank.worldbank.org/embed/ICP-2017-Cycle/id/4add74e?inf=n) to access WB ICP 2017 in table format.\n",
    "2. Upon entering the webpage, look to the upper right corner and click on the icon with downward arrow with an underline. This should prompt the download.\n",
    "3. When the download finishes, there should be a `.zip` file called `ICP 2017 Cycle.zip`. Access the `.csv` file whose name ends in `_Data.csv` (there should be two files in the `.zip` file, the other being a file whose name ends in `_Series - Metadata.csv`).\n",
    "4. Save the said `.csv` file as `sset.PATH_EXPOSURE_WB_ICP`.\n",
    "\n",
    "### IIASA and OECD models' GDP and population projections (2010-2100, every 5 years)\n",
    "\n",
    "1. Go to the following IIASA SSP Database website: link [here](https://tntcat.iiasa.ac.at/SspDb); you may need to register and create your log-in.\n",
    "2. In the above tabs, there is a tab called \"Download\"; click on it.\n",
    "3. Under \"SSP Database Version 2 Downloads (2018)\" and under the sub-header \"Basic Elements\", there is a download link for `SspDb_country_data_2013-06-12.csv.zip`. Click and download the said `.zip` file.\n",
    "4. Extract and save the `SspDb_country_data_2013-06-12.csv`. Again, for our purposes, we save this in `sset.DIR_IIASA_PROJECTIONS`.\n",
    "\n",
    "### LandScan 2019\n",
    "\n",
    "1. To download this dataset, you need to first apply for an Oak Ridge National Laboratory account (link [here](https://landscan.ornl.gov/user/apply)).\n",
    "2. After having gained access, go to the said website, click on \"DOWNLOAD\" -> \"LandScan Datasets\" -> \"Continue to download\" next to LandScan 2019.\n",
    "3. Click on \"By downloading LandScan 2019 I agree to the above terms\" in the following webpage; this will download the file `LandScan Global 2019.zip`. We save this in `sset.DIR_LANDSCAN_RAW`.\n",
    "\n",
<<<<<<< HEAD
    "### Global geoids, based on select Earth Gravitational Models (EGMs)\n",
    "1. Go to the following International Centre for Global Earth Models (ICGEM) website (link [here](http://icgem.gfz-potsdam.de/calcgrid)) to reach the page \"Calculation of Gravity Field Functionals on Ellipsoidal Grids\".\n",
    "2. Under **Model Selection**, select `XGM2019e_2159`.\n",
    "3. Under **Functional Selection**, select `geoid`.\n",
    "4. Under **Grid selection**, there's a **Grid Step [°]** option. Change the value to **0.05**. Also, make sure that the **Reference System** is `WGS84`.\n",
    "5. Due to download size constraints, we need to download this data in 4 chunks. Do the following:\n",
    "   - Split the full range of latitudes and longitudes in half, which yields the following 4 combinations of longitude-latitude ranges: $([-180, 0], [-90, 0]), ([-180, 0], [0, 90]), ([0, 180], [-90, 0])$, and $([0, 180], [0, 90])$.\n",
    "   - Under **Grid selection** again, one can select the range of longitudes and latitudes. Select one of the above combinations and press `start computation`.\n",
    "   - This will open up a new tab for calculations, which may take some time to complete. Once this is done, press **Download Grid**.\n",
    "   - Once the download is complete, go back to the previous page with **Model selection**, **Functional selection**, and more. Make sure the selections you made are intact, select another longitude-latitude combination, and repeat the process until there are no combinations left.\n",
    "6. Once the above steps are done, go back to Step 2 above; but instead of selecting `XGM2019e_2159` for **Model selection**, select `EGM96`. Go through the Steps 3 to 5 again with this new selection.\n",
    "7. Once the downloads for `XGM2019e_2159` and `EGM96` are complete, you should have 4 files for each model (8 in total, in `.gdf` format). Save the `XGM2019e_2159` files in `sset.DIR_GEOG_DATUMS_XGM2019e_WGS84` and `EGM96` files in `sset.DIR_GEOG_DATUMS_EGM96_WGS84`.\n",
    "\n",
=======
>>>>>>> 127e5058
    "### CIA World Factbook (compiled by Coleman [2020])\n",
    "\n",
    "1. Travel to this [link](https://github.com/iancoleman/cia_world_factbook_api) (credit to Coleman [2020]), and scroll down to the `readme.md`.\n",
    "2. In the **Data** section of the `readme.md` file, there should be a link on \"Historical\"; click on this link to travel to a `mega.nz` website having `weekly_json.7z` file.\n",
    "3. After checking that the filename to download is `weekly_json.7z`, download the said file by clicking on the \"Download\" button.\n",
    "4. When download is successful, import `weekly_json.7z` to the preferred directory (`sset.DIR_YPK_RAW` in this implementation)."
   ]
  }
 ],
 "metadata": {
  "kernelspec": {
   "display_name": "Python 3 (ipykernel)",
   "language": "python",
   "name": "python3"
  },
  "language_info": {
   "codemirror_mode": {
    "name": "ipython",
    "version": 3
   },
   "file_extension": ".py",
   "mimetype": "text/x-python",
   "name": "python",
   "nbconvert_exporter": "python",
   "pygments_lexer": "ipython3",
   "version": "3.9.10"
  },
  "widgets": {
   "application/vnd.jupyter.widget-state+json": {
    "state": {},
    "version_major": 2,
    "version_minor": 0
   }
  }
 },
 "nbformat": 4,
 "nbformat_minor": 5
}<|MERGE_RESOLUTION|>--- conflicted
+++ resolved
@@ -88,11 +88,8 @@
     "    sset.DIR_OECD_REGIONS_RAW,\n",
     "    sset.DIR_LANDSCAN_RAW,\n",
     "    sset.DIR_IIASA_PROJECTIONS,\n",
-<<<<<<< HEAD
     "    sset.DIR_GEOG_DATUMS_XGM2019e_WGS84\n",
     "    sset.DIR_GEOG_DATUMS_EGM96_WGS84\n",
-=======
->>>>>>> 127e5058
     "]\n",
     "for direc in directories_to_create:\n",
     "    os.makedirs(direc, exist_ok=True)"
@@ -367,15 +364,9 @@
     "cia_files = [f\"factbook-{x}.zip\" for x in range(2000, 2021)]\n",
     "\n",
     "for i in tqdm(cia_files):\n",
-    "    skip = False\n",
-    "    for j in [2000, 2001, 2019, 2020]:\n",
-    "        if str(j) in i:\n",
-    "            skip = True\n",
-    "\n",
-    "    if not skip:\n",
-    "        cia_req = requests.get(\"/\".join([cia_download_url, i]))\n",
-    "        cia_zip = ZipFile(BytesIO(cia_req.content))\n",
-    "        cia_zip.extractall(str(sset.DIR_CIA_RAW))"
+    "    cia_req = requests.get(\"/\".join([cia_download_url, i]))\n",
+    "    cia_zip = ZipFile(BytesIO(cia_req.content))\n",
+    "    cia_zip.extractall(str(sset.DIR_CIA_RAW))"
    ]
   },
   {
@@ -688,7 +679,6 @@
     "2. After having gained access, go to the said website, click on \"DOWNLOAD\" -> \"LandScan Datasets\" -> \"Continue to download\" next to LandScan 2019.\n",
     "3. Click on \"By downloading LandScan 2019 I agree to the above terms\" in the following webpage; this will download the file `LandScan Global 2019.zip`. We save this in `sset.DIR_LANDSCAN_RAW`.\n",
     "\n",
-<<<<<<< HEAD
     "### Global geoids, based on select Earth Gravitational Models (EGMs)\n",
     "1. Go to the following International Centre for Global Earth Models (ICGEM) website (link [here](http://icgem.gfz-potsdam.de/calcgrid)) to reach the page \"Calculation of Gravity Field Functionals on Ellipsoidal Grids\".\n",
     "2. Under **Model Selection**, select `XGM2019e_2159`.\n",
@@ -702,8 +692,6 @@
     "6. Once the above steps are done, go back to Step 2 above; but instead of selecting `XGM2019e_2159` for **Model selection**, select `EGM96`. Go through the Steps 3 to 5 again with this new selection.\n",
     "7. Once the downloads for `XGM2019e_2159` and `EGM96` are complete, you should have 4 files for each model (8 in total, in `.gdf` format). Save the `XGM2019e_2159` files in `sset.DIR_GEOG_DATUMS_XGM2019e_WGS84` and `EGM96` files in `sset.DIR_GEOG_DATUMS_EGM96_WGS84`.\n",
     "\n",
-=======
->>>>>>> 127e5058
     "### CIA World Factbook (compiled by Coleman [2020])\n",
     "\n",
     "1. Travel to this [link](https://github.com/iancoleman/cia_world_factbook_api) (credit to Coleman [2020]), and scroll down to the `readme.md`.\n",
