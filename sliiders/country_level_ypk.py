# various functions used for the country-level information workflow
from itertools import product as lstprod

import matplotlib.pyplot as plt
import numpy as np
import pandas as pd
from scipy.optimize import minimize as opt_min
from tqdm.auto import tqdm

from .settings import PATH_PWT_RAW, PPP_CCODE_IF_MSNG, SCENARIOS, SSP_PROJ_ORG_SER


def log_lin_interpolate(df, header="v_"):
    """Simple log-linear interpolation, to fit the horizontal (or wide-panel format)
    dataset that we use.

    Parameters
    ----------
    df : pandas DataFrame
        contains data that we may interpolate
    header : str
        header of the variable names; should be followed by year (e.g., "v_1950")

    Returns
    -------
    df_rtn : pandas DataFrame
        DataFrame containing interpolated data

    """

    v_ = np.sort([x for x in df.columns if header in x])
    yrs = [int(x.replace(header, "")) for x in v_]
    all_yrs = range(min(yrs), max(yrs) + 1)
    all_v = np.sort([header + str(x) for x in all_yrs])
    front_v = [x for x in df.columns if header not in x]

    df_missing_v = np.setdiff1d(all_v, v_)
    df_rtn = df.copy()
    if len(df_missing_v) > 0:
        df_rtn[df_missing_v] = np.nan

    ## re-ordering the columns, just in case
    df_rtn = df_rtn[np.hstack([front_v, all_v])]

    for i in df_rtn.index:
        fp = df_rtn.loc[i, :][all_v]
        ## in case there is any nonpositive values or no missing values,
        ## cannot log-linearly interpolate (former) and no need to interpolate (latter)
        if (fp <= 0).any() or (not fp.isnull().any()):
            continue

        where_nm = np.where(~pd.isnull(fp.values))[0]
        fp, i_yrs = np.log(fp[where_nm].astype("float64")), np.array(all_yrs)[where_nm]

        ## we only want to INTERpolate with this function, and not EXTRApolate
        want_interp_range = range(i_yrs.min(), i_yrs.max() + 1)
        case = np.exp(np.interp(want_interp_range, i_yrs, fp))
        want_interp_v = ["v_" + str(x) for x in want_interp_range]
        df_rtn.loc[i, want_interp_v] = case

    return df_rtn


def ssp_and_model_simplify(ssp_col, model_col, df, dic=SSP_PROJ_ORG_SER):
    """Simplifying the SSP and model (IAM) designations. For instance, "SSP2" has many
    corresponding versions of the same scenario including SSP2_v9_130219,
    SSP2_v9_130325, and so forth. This function simplifies those different names.

    Parameters
    ----------
    ssp_col : str
        column name for the SSP scenario
    model_col : str
        column name for the IAM scenario
    df : pandas DataFrame
        DataFrame to apply the function to
    dic : dict
        containing verbose names and simplified names for SSP-IAM scenarios

    Returns
    -------
    df_rtn : pandas DataFrame
        cleaned DataFrame containing simplified ssp and model names

    """

    ser = pd.Series(dic)

    df["ssp"] = ser.reindex(df[ssp_col]).values
    df["iam"] = ser.reindex(df[model_col]).values

    df_rtn = df.copy()
    df_rtn.rename(columns={"REGION": "ccode"}, inplace=True)

    csi = ["ccode", "ssp", "iam"]
    df_rtn_rest_col = [x for x in df_rtn.columns if x not in csi]
    df_rtn = df_rtn[csi + df_rtn_rest_col]

    return df_rtn


def yearly_growth(df, header="v_"):
    """Turn a horizontal (wide-panel) DataFrame with annual values (whose variable names
    start with `header` and have year designations) into containing annual growth rates.
    The initial-year growth rates are set to be 0.

    Parameters
    ----------
    df : pandas DataFrame
        DataFrame containing annual data, where for some 4-digit year `y`, the variable
        names are as follows: `{header}{y}`; should be in wide-panel format (i.e.,
        one row for each country)
    header : str
        header for the annual variable names

    Returns
    -------
    rtn_df : pandas DataFrame
        DataFrame containing annual growth rates

    """

    yrs = [int(v[-4:]) for v in df.columns if header in v]
    others = [v for v in df.columns if header not in v]
    yrs.sort()
    v_ = [header + str(yr) for yr in yrs]
    rtn_df = df[others + v_].copy()

    for i, v in enumerate(v_):
        if i == 0:
            rtn_df[v] = 0
            continue
        v_prev = v_[(i - 1)]
        rtn_df[v] = np.log(df[v]) - np.log(df[v_prev])

    return rtn_df


def helper_extrap_using_closest(
    prob_ctry, after, avail_yr, end_yr, tgt_df, sse_good_df, wgt_power, hdr="v_"
):
    """Helper function for the function `extrap_using_closest`, which is used in
    detecting similar-trajectory countries and using the said trajectories to impute
    the missing values of another country

    Parameters
    ----------
    prob_ctry : str
        country code needing extrapolation (projection)
    after : boolean
        for projecting forward in time, set as True; for projecting backwards in time,
        set as False
    avail_yr : int
        latest available year if projecting forward (`after`=True), and earliest
        available year if projecting backwards (`after`=False)
    end_yr : int
        latest year to project until if projecting forward (`after`=True), and earliest
        year to project until if projecting backwards (`after`=False)
    tgt_df : pandas DataFrame
        DataFrame to calculate the extrapolated projections from; should be in
        wide-panel format, containing
    sse_good_df : pandas DataFrame
        DataFrame containing the sum of squared errors (of known growth rates) with
        respect to the countries that have the closest trajectories to `prob_ctry`
    wgt_power : float
        by what exponent the weights (for creating extrapolations) should be applied at
    hdr : str
        header for the annual variables in `tgt_df`

    Returns
    -------
    extrapolated : numpy array
        containing extrapolated information, using similar-trajectory countries

    """

    if prob_ctry is None:
        prob_ctry = tgt_df.index.unique()[0]

    if after:
        v_s = [hdr + str(x) for x in range(avail_yr, end_yr + 1)]
    else:
        v_s = [hdr + str(x) for x in range(end_yr, avail_yr + 1)]

    gr_df_base_avail = sse_good_df[v_s + ["sse", "sse_rank"]].copy()
    avail_v = hdr + str(avail_yr)
    gr_df_base_avail[v_s] = gr_df_base_avail[v_s].div(gr_df_base_avail[avail_v], axis=0)

    ## if there's a PERFERCTLY matching set of growth rates, then just take that
    ## country (or those countries') growth rates
    if (gr_df_base_avail.sse == 0).any():
        idx = gr_df_base_avail.loc[gr_df_base_avail.sse == 0, :].index.unique()
        if len(idx) == 1:
            growth_rates = gr_df_base_avail.loc[idx[0], v_s]
        else:
            growth_rates = gr_df_base_avail.loc[idx, v_s].values.mean(axis=0)
    else:
        gr_df_base_avail["wgt_vals"] = (1 / gr_df_base_avail["sse"]).values ** wgt_power
        denom_values = np.sum(gr_df_base_avail["wgt_vals"].values)
        growth_rates = (
            np.sum(
                gr_df_base_avail[v_s].mul(gr_df_base_avail["wgt_vals"], axis=0), axis=0
            )
            / denom_values
        )

    avail_val = tgt_df.loc[prob_ctry, avail_v]
    extrapolated = np.array(growth_rates) * avail_val

    if after:
        extrapolated = extrapolated[1:]
    else:
        extrapolated = extrapolated[0:-1]

    return extrapolated


def extrap_using_closest(
    prob_lst,
    orig_df,
    n_det=5,
    wgt_power=1,
    begin_end=[1950, 2019],
    exclude_these=["MAF", "WLF", "ESH"],
    merge_orig=True,
    header="v_",
    fill_name="msng_fill",
    ctry_col="ccode",
):
    """Uses the "closest" countries (in terms of existing data's trajectory with
    respect to a given year, with the metric for determining "closeness" as the
    sum of squared errors [SSE]) whose data are non-missing to figure out the trajectory
    of "problematic" (i.e., with missing data) countries.

    Parameters
    ----------
    prob_lst : array-like
        List of countries whose data are partially missing
    n_det : int
        Number of "similar countries" to use
    wgt_power : float
        Whether higher weights should be given to those that are "closer" or not
        (higher positive number --> greater weights)
    begin_end : array-like of int
        The earliest and the last year that need extrapolation
    exclude_these : list of str
        list of countries to exclude for using as "closest" countries, or to extrapolate
        in general; for instance, if a country has only one year's worth of
        data (like MAF, WLF, ESH's GDP values) then it would be a good reason to
        exclude these countries.
    merge_orig : boolean
        whether the information from non-problematic countries should be merged
        when returning the data back
    header : str
        for the variables (e.g., "v_" for "v_1950" indicating 1950 values)
    fill_name : str
        column name for the missing value "fill" information (which years were filled,
        using which countries)
    ctry_col : str
        column name for the country-code variable, default being "ccode"

    Returns
    -------
    df_rtn : pandas DataFrame
        DataFrame containing extrapolated and existing information countries with
        missing values. If merge_orig is True, then it would also contain the countries
        without any extrapolated (i.e., the "non-problematic")

    """
    ## indicing for operations below
    ctry_msg = "Needs have the country-code column / index `{}` in the dataset"
    ctry_msg = ctry_msg.format(ctry_col)
    assert (ctry_col in orig_df.index.names) or (ctry_col in orig_df.columns), ctry_msg

    if ctry_col not in orig_df.index.names and ctry_col in orig_df.columns:
        df_idxed = orig_df.set_index([ctry_col])
    else:
        df_idxed = pd.DataFrame(orig_df)

    ## sorting the problematic (with missing-value) countries for consistency
    prob, exclude_these = list(np.sort(prob_lst)), list(exclude_these)

    ## variable names and getting the dataframe of "good-to-go" country codes
    v_ = np.sort(
        [
            x
            for x in orig_df.columns
            if (header in x)
            and (int(x[-4:]) <= begin_end[1])
            and (int(x[-4:]) >= begin_end[0])
        ]
    )

    ## good_ctries are only those that are absolutely filled
    ## excluding those that should be excluded
    good_ctries = df_idxed[(~df_idxed[v_].isnull().any(axis=1))].index.unique()
    good_ctries = np.setdiff1d(good_ctries, prob + exclude_these)
    good_df = df_idxed.loc[good_ctries, :]
    good_gr = yearly_growth(good_df, header)

    ## running for each of the problematic countries
    df_collection = []
    for i in tqdm(prob):
        ## there could be missing values in between known yrs, so interpolate
        tgt_df = df_idxed.loc[[i], :].copy()
        row_vals = tgt_df.loc[i, v_].copy()
        row_vals = np.where(row_vals < 0, np.nan, row_vals)
        valid_where = np.where(~pd.isnull(row_vals))[0]
        mn_valid_loc, mx_valid_loc = min(valid_where), max(valid_where)
        v_valid = v_[mn_valid_loc : mx_valid_loc + 1]
        if len(valid_where) != (mx_valid_loc + 1 - mn_valid_loc):
            log_interp_vals = np.interp(
                range(mn_valid_loc, mx_valid_loc + 1),
                valid_where,
                np.log(
                    tgt_df.loc[i, np.array(v_)[valid_where]].values.astype("float64")
                ),
            )
            tgt_df[v_valid] = np.exp(log_interp_vals)
        row_valid = tgt_df.loc[i, v_valid]

        ## as yearly growth rates, with missing values filled as 0
        tgt_gr = yearly_growth(tgt_df).fillna(0)

        ## detecting which is the valid (or non-missing) growth rates
        gr_row_valid = tgt_gr.loc[i, v_valid].values

        ## subtract the problematic growth rates from good-to-go growth rates,
        ## and calculate the sum of squared errors to detect which is the closest
        sse_df = good_gr.copy()
        sse_df["sse"] = (sse_df[v_valid].sub(gr_row_valid, axis=1) ** 2).sum(axis=1)
        sse_df.sort_values(["sse"], inplace=True)
        sse_df["sse_rank"] = range(0, sse_df.shape[0])

        ## top n closest in terms of trajectory
        necess_sse_df = sse_df[sse_df.sse_rank < n_det][["sse", "sse_rank"]]
        necess_sse_df = necess_sse_df.merge(
            good_df[v_],
            how="left",
            left_index=True,
            right_index=True,
        )

        ## if need to project backwards in time
        rtn_row, past_fill, fut_fill = np.array(row_valid), None, None
        if v_valid[0] != v_[0]:
            avail_yr, earl_yr = int(v_valid[0][-4:]), begin_end[0]
            past_vals = helper_extrap_using_closest(
                i,
                False,
                avail_yr,
                earl_yr,
                tgt_df,
                necess_sse_df,
                wgt_power,
                hdr=header,
            )
            rtn_row = np.hstack([past_vals, rtn_row])
            past_fill = "{}-{}".format(earl_yr, avail_yr - 1)

        ## if need to project forward in time
        if v_valid[-1] != v_[-1]:
            avail_yr, late_yr = int(v_valid[-1][-4:]), begin_end[-1]
            fut_vals = helper_extrap_using_closest(
                i,
                True,
                avail_yr,
                late_yr,
                tgt_df,
                necess_sse_df,
                wgt_power,
                hdr=header,
            )
            rtn_row = np.hstack([rtn_row, fut_vals])
            fut_fill = "{}-{}".format(avail_yr + 1, late_yr)

        ## extrapolation information as "fill_info"
        used_ccodes, fill_info = ",".join(list(necess_sse_df.index.unique())), "-"
        if (past_fill is not None) and (fut_fill is not None):
            fill_info = past_fill + "," + fut_fill + ":" + used_ccodes
        elif past_fill is not None:
            fill_info = past_fill + ":" + used_ccodes
        elif fut_fill is not None:
            fill_info = fut_fill + ":" + used_ccodes

        tgt_df_extrap = tgt_df.copy()
        tgt_df_extrap[v_] = rtn_row
        tgt_df_extrap[fill_name] = fill_info
        df_collection.append(tgt_df_extrap)

    rtn_df = pd.concat(df_collection, axis=0)

    if merge_orig:
        unaltered = np.setdiff1d(
            orig_df.index.get_level_values("ccode").unique(),
            rtn_df.index.get_level_values("ccode").unique(),
        )
        orig_slice = orig_df.loc[unaltered, :].copy()
        orig_slice[fill_name] = "-"
        rtn_df = pd.concat([rtn_df, orig_slice], axis=0).sort_index()

    return rtn_df


def organize_hor_to_ver(
    df,
    main_cat,
    sub_cats,
    new_vname,
    hdr="v_",
    yrs=range(1950, 2020),
    timename="year",
):
    """Use for organizing wide-format panel data ("horizontal") to long-format panel
    data ("vertical"). Serves as a wrapper for the function `pandas.wide_to_long`, but
    repurposed for our workflow (mostly in terms of renaming the variables)

    Note: For every row of the "input" dataframe `df`, we assume that there is at most
        one combination of the categories in `catnames`; for instance, if `catname`
        is equal to ["ccode", "ssp", "iam"], we expect that there should be at most
        one account for each countrycode-SSP-IAM combination.

    Parameters
    ----------
    df : pandas DataFrame
        dataframe containing information, that is in a "wide-format"
    main_cat : str
        name of the main category we want organize by (e.g., "ccode" for country-codes)
    sub_cats : array-like of str or None
        list or array containing the names of additional categories we want to organize
        by (e.g., ["ssp", "iam"]); if equals to None, then is understood as an empty
        array
    new_vname : str
        name of the variable to be newly assigned
    hdr : str
        current "header" of the columns in wide-format (e.g., "v_" would
        mean that v_1950, v_1951, v_1952,... are the column names)
    yrs : array-like of int
        years to consider
    timename : str
        what to call the part of the index

    Returns
    -------
    long_df : pandas DataFrame
        containing the data in long-panel (or vertical) format

    """

    if sub_cats is None:
        sub_cats = []
    cats = np.hstack([[main_cat], sub_cats])
    reorder = np.hstack([[main_cat, timename], sub_cats])

    ## resetting the index to be compliant with `pandas.wide_to_long`
    df_reind = df.reset_index()
    if df.index.names is None:
        df_reind.drop(["index"], axis=1, inplace=True)
    v_s = np.intersect1d([hdr + str(x) for x in yrs], df_reind.columns)
    df_reind = df_reind[np.hstack([[x for x in df_reind.columns if hdr not in x], v_s])]

    long_df = pd.wide_to_long(df_reind, hdr, cats, timename).reset_index()
    long_df.set_index(list(reorder), inplace=True)
    long_df.sort_index(axis=0, inplace=True)
    long_df.rename(columns={hdr: new_vname}, inplace=True)

    return long_df


def organize_ver_to_hor(
    df,
    varname,
    timename,
    ccodename,
    total_yrs=range(1950, 2020),
    impose_total=False,
):
    """For organizing a "vertical dataframe" (or long-panel form data) to "horizontal
    dataframe" (or wide-panel format data). Mainly works as a wrapper for pandas.pivot
    but repurposed for our purposes (including re-naming the columns)

    Parameters
    ----------
    df : pandas DataFrame
        dataframe containing information
    varname : str
        column name of the variable that we want the information about
    timename : str
        column name of the variable that indicates time or years
    ccodename : str
        column name of the variable indicating country-codes
    total_yrs : array-like
        range of the years that we want information about
    impose_total : boolean
        if True, all years in the `total_yrs` array are represented (even if missing
        entirely from the dataset); if False, then only necessary columns are reported
        (with at least some non-missing values)

    Returns
    -------
    df_rtn : pandas.DataFrame
        :py:class:`pandas.DataFrame` containing information specifically about the
        variable indicated by "varname", in a wide-panel format.

    """

    ## necessary to reset the index to pass to pandas.pivot
    df_rtn = df.reset_index()
    names = np.array([varname, timename, ccodename])
    assert len(np.setdiff1d(names, df_rtn.columns)) == 0, "necessary columns missing."

    df_rtn.sort_values([ccodename, timename], inplace=True)
    df_rtn = df_rtn.pivot(index=[ccodename], columns=timename, values=varname)
    df_rtn.columns.name = None
    df_rtn.columns = ["v_" + str(x) for x in df_rtn.columns]
    total_v = ["v_" + str(x) for x in total_yrs]

    df_rtn = df_rtn[[v for v in total_v if v in df_rtn.columns]]
    if impose_total:
        leftovers = np.setdiff1d(total_v, df_rtn.columns)
        df_rtn[leftovers] = np.nan
        df_rtn = df_rtn[total_v]

    return df_rtn


def ppp_conversion_specific_year(
    yr,
    to=True,
    extrap_sim=True,
    fill_msng_ctries=PPP_CCODE_IF_MSNG,
    pwtvar="pl_gdpo",
):
    """Given a specified year (`yr`), creates a table of PPP conversion factors either
    to that year (to=True) or from that year (to=False). The range of years to
    convert from or to that year is fixed to 1950-2019, which is all the available
    years from Penn World Tables. We can specify the `pwtvar` variable to change
    whether we would like to use a different price level variable (e.g., `pl_n` for
    capital, `pl_gdpo` for output-side GDP).

    Parameters
    ----------
    yr : int
        specific year that we will calculate PPP conversion rates to or from
    to : boolean
        boolean for indicating if the target year is the year that one should calculate
        the years from (`to`=False) or to (`to`=True). e.g., if yr=2019 and to=True,
        this function will calculate the conversion rates from 2019 PPP to PPP of any
        year between 1950 and 2019 (but NOT change the base dollar terms)
    extrap_sim : boolean
        boolean for whether to extrapolate or not, for countries having partial
        information (i.e., not all conversion rates for 1950-2019).
    fill_msng_ctries : None or dict
        indicates if we should fill in for those countries that are either entirely
        missing from both WDI and PWT datasets or has too much unreliable / missing
        data
    pwtvar : str
        the name of the price level variable to calculate PPP conversion rates from
        for PWT.

    Outputs
    -------
    pl_ver : pandas DataFrame
        containing countrycode, year, and conversion rates (PPP); information organized
        in a vertical (long-panel) format, with extrapolation done for the specified
        variable when there are missing variables if `extrap_sim` is equal to True.

    """

    print("Fetching information from PWT...")
    ## reading in the necessary PWT dataframe
    pwt = (
        pd.read_excel(PATH_PWT_RAW)
        .rename(columns={"countrycode": "ccode"})
        .set_index(["ccode", "year"])
    )
    pwt_years = pwt.index.get_level_values("year").unique()
    yr_range = range(pwt_years.min(), pwt_years.max() + 1)

    v_ = ["v_" + str(v) for v in yr_range]
    pl = organize_ver_to_hor(pwt, pwtvar, "year", "ccode", yr_range)
    pl_ccode = pl.index.get_level_values("ccode").unique()

    ## replace with pl_gdpo information if specific pl values for a country are
    ## missing entirely
    if pwtvar != "pl_gdpo":
        pl_gdpo = organize_ver_to_hor(pwt, "pl_gdpo", "year", "ccode", yr_range)
        for c in pl_ccode:
            row = pl.loc[c, v_].values
            if sum(pd.isnull(row)) == len(row):
                pl.loc[c, v_] = pl_gdpo.loc[c, v_].values

    if extrap_sim:
        prob = (
            pl.loc[pl[v_].isnull().any(axis=1), :]
            .index.get_level_values("ccode")
            .unique()
        )
        pl = extrap_using_closest(prob, pl, exclude_these=[])

        pl_ver = organize_hor_to_ver(pl, "ccode", None, pwtvar, yrs=yr_range)
        fill_name = "{}_fill".format(pwtvar)
        pl_ver.rename(columns={"msng_fill": fill_name}, inplace=True)
        pl_ver[fill_name] = [v.split(":")[-1] for v in pl_ver[fill_name]]

        ## making sure that the fill-information is "-" if information was not missing
        pl_ver = pl_ver.merge(
            pwt[[pwtvar]].rename(columns={pwtvar: "temp"}),
            left_index=True,
            right_index=True,
            how="left",
        )
        pl_ver.loc[~pd.isnull(pl_ver["temp"]), fill_name] = "-"
        pl_ver.drop(["temp"], axis=1, inplace=True)

    else:
        pl_ver = organize_hor_to_ver(pl, "ccode", None, pwtvar, yrs=yr_range)

    ## taking care of the case of Bermuda, since it is sometimes suffering
    ## from negative price levels
    if (pwtvar == "pl_gdpo") and ("BMU" in pl_ccode):
        pl_ccode = np.setdiff1d(pl_ccode, ["BMU"])
        bmu_copy = pl_ver.loc[("GBR", slice(None)), :].reset_index().copy()
        bmu_copy[fill_name] = "copy_from_GBR"
        bmu_copy["ccode"] = "BMU"
        bmu_copy.set_index(["ccode", "year"], inplace=True)
        pl_ver = pd.concat([pl_ver.loc[(pl_ccode, slice(None)), :], bmu_copy], axis=0)

    ## merging the "base" price level, which is that of the US
    pwt_ppp = pl_ver.merge(
        (
            pl_ver.loc[("USA", slice(None)), [pwtvar]]
            .reset_index()
            .drop(["ccode"], axis=1)
            .set_index(["year"])
            .rename(columns={pwtvar: "base"})
        ),
        left_index=True,
        right_index=True,
        how="left",
    )

    ## note that according to Feenstra et al. (2015), PPP / XR = pl / pl_base
    ## with the "base" again being the United States; `ppp` below is PPP / XR
    pwt_ppp["ppp"] = pwt_ppp[pwtvar] / pwt_ppp["base"]

    ## multiplying `ppp` can be understood as turning PPP-adjusted value of a certain
    ## year to nominal value; turning base-year-a PPP values to base-year-b PPP values
    ## therefore requires multiplying `ppp`(a) / `ppp`(b)
    tgtyr_ppp = f"ppp_{yr}"
    pwt_ppp = pwt_ppp.merge(
        (
            pwt_ppp.loc[(slice(None), yr), ["ppp"]]
            .rename(columns={"ppp": tgtyr_ppp})
            .reset_index()
            .drop(["year"], axis=1)
            .set_index(["ccode"])
        ),
        left_index=True,
        right_index=True,
        how="left",
    )

    ## conversion rates
    if to:
        pwt_ppp["conv"] = pwt_ppp["ppp"] / pwt_ppp[tgtyr_ppp]
    else:
        pwt_ppp["conv"] = pwt_ppp[tgtyr_ppp] / pwt_ppp["ppp"]
    pwt_ppp.drop([tgtyr_ppp], axis=1, inplace=True)

    to_keep = []
    for i in pwt_ppp.index.get_level_values("ccode").unique():
        i_case = pwt_ppp.loc[i, "conv"].isnull().all()
        if not i_case:
            to_keep.append(i)

    pwt_ppp = pwt_ppp.loc[(to_keep, slice(None)), :].sort_index()

    ## filling in the missing countries with known values
    if fill_msng_ctries is not None:
        print("Filling in the missing countries...")
        pwt_ppp["conv_fill"] = "refer_to_other_cols"

        for key, replace_these in fill_msng_ctries.items():
            conv_fill_key = "copy_from_{}".format(key)
            no_replace_these_ccodes = np.setdiff1d(
                pwt_ppp.index.get_level_values("ccode").unique(), replace_these
            )
            pwt_ppp = pwt_ppp.loc[(no_replace_these_ccodes, slice(None)), :]

            copies = [pwt_ppp]
            for rep_ctry in replace_these:
                ctry_copied = pwt_ppp.loc[(key, slice(None)), :].copy().reset_index()
                ctry_copied["ccode"] = rep_ctry
                ctry_copied["conv_fill"] = conv_fill_key
                ctry_copied.set_index(["ccode", "year"], inplace=True)
                copies.append(ctry_copied)
            pwt_ppp = pd.concat(copies, axis=0)

    pwt_ppp = pwt_ppp[["conv", "conv_fill", fill_name]].copy()
    pwt_ppp.sort_index(inplace=True)
    print("...done")

    return pwt_ppp


def smooth_fill(
    da1_in,
    da2_in,
    fill_all_null=True,
    time_dim="time",
    other_dim="storm",
):
    """Fill values from 2D dataarray `da1_in` with values from 2D dataarray
    `da2_in`.

    For instance, one may use this with storm datasets. If filling the beginning or end
<<<<<<< HEAD
    of a storm, pin the `da2_in` value to the `da1_in` value at the first/last point of
    overlap and then use the `da2_in` values only to estimate the "change" in values
    over time, using a ratio of predicted value in the desired time to the reference
    time. This can also be used when, for example, `da1_in` refers to RMW and `da2_in`
    refers to ROCI. In this case, you want to define ``fill_all_null=False`` to avoid
    filling RMW with ROCI when no RMW values are available but some ROCI values are
=======
    of a storm, pin the `da2_in` value to the `da1_in` value at the first/last point of 
    overlap and then use the `da2_in` values only to estimate the "change" in values 
    over time, using a ratio of predicted value in the desired time to the reference
    time. This can also be used when, for example, `da1_in` refers to RMW and `da2_in` 
    refers to ROCI. In this case, you want to define ``fill_all_null=False`` to avoid
    filling RMW with ROCI when no RMW values are available but some ROCI values are 
>>>>>>> cf900569
    available.

    Parameters
    ----------
    da1_in, da2_in : xarray.DataArray
        DataArrays indexed by other dimension (defined by `other_dim`) and time
        dimension (defined by `time_dim`)
    fill_all_null : bool, optional
        If True, fills even when there are no known (or non-NA) values in `da1_in`
    time_dim : str, optional
        variable name to indicate the time dimension, default set to be "time"
    other_dim : str, optional
        variable name to indicate the other dimension, default set to be "storm" but
        can also indicate country or region names, for instance

    Returns
    -------
    :class:`xarray.DataArray`
        Same as ``da1`` but with NaN's filled by the described algorithm.

    Raises
    ------
    AssertionError :
        If there are "interior" NaN's in either dataset, i.e. if any storm has a NaN
        after the first non-NaN but before the last non-NaN. These should have
        previously been interpolated.

    Examples
    --------
    >>> import xarray as xr
    >>> da1 = xr.DataArray(
    ...     np.array(
    ...         [
    ...             [np.nan, 1, 2, 3],
    ...             [np.nan, np.nan, 4, 5],
    ...             [6, 7, np.nan, np.nan],
    ...             [8, 9, 10, np.nan],
    ...             [11, 12, 13, 14],
    ...             [np.nan, np.nan, np.nan, np.nan],
    ...         ]
    ...     ),
    ...     coords = {"storm": range(6), "time": range(4)},
    ...     dims = ["storm", "time"]
    ... )
    >>> da2 = xr.DataArray(
    ...     np.array(
    ...         [
    ...             [15, 16, 17, 18],
    ...             [19, 20, 21, 22],
    ...             [23, 24, 25, 26],
    ...             [27, 28, 29, 30],
    ...             [31, 32, 33, 34],
    ...             [35, 36, 37, 38],
    ...         ]
    ...     ),
    ...     coords = {"storm": range(6), "time": range(4)},
    ...     dims = ["storm", "time"]
    ... )
    >>> smooth_fill(da1, da2)
    <xarray.DataArray (storm: 6, time: 4)>
    array([[ 0.9375    ,  1.        ,  2.        ,  3.        ],
           [ 3.61904762,  3.80952381,  4.        ,  5.        ],
           [ 6.        ,  7.        ,  7.29166667,  7.58333333],
           [ 8.        ,  9.        , 10.        , 10.34482759],
           [11.        , 12.        , 13.        , 14.        ],
           [35.        , 36.        , 37.        , 38.        ]])
    Coordinates:
      * storm    (storm) int64 0 1 2 3 4 5
      * time     (time) int64 0 1 2 3
    """

    da1 = da1_in.copy()
    da2 = da2_in.copy()
    either_non_null = da1.notnull() | da2.notnull()

    da1 = da1.interpolate_na(dim=time_dim, use_coordinate=True)
    da2 = da2.interpolate_na(dim=time_dim, use_coordinate=True)
    for da in [da1, da2]:
        assert da.interpolate_na(dim=time_dim).notnull().sum() == da.notnull().sum()

    adjust = da1.reindex({other_dim: da2[other_dim]})
    first_valid_index = (adjust.notnull() & da2.notnull()).argmax(dim=time_dim)
    last_valid_index = (
        adjust.bfill(time_dim).isnull() | da2.bfill(time_dim).isnull()
    ).argmax(dim=time_dim) - 1

    all_null = adjust.isnull().all(dim=time_dim)
    if not fill_all_null:
        all_null *= False

    est_to_obs_rat_first = adjust.isel({time_dim: first_valid_index}) / da2.isel(
        {time_dim: first_valid_index}
    )

    est_val = da2.where(
        all_null | adjust.ffill(time_dim).notnull(),
        da2 * est_to_obs_rat_first,
    )

    est_to_obs_rat_last = adjust.isel({time_dim: last_valid_index}) / da2.isel(
        {time_dim: last_valid_index}
    )

    est_val = est_val.where(
        all_null | adjust.bfill(time_dim).notnull(),
        da2 * est_to_obs_rat_last,
    )

    # fill storms with da1 vals using the full da2 time series. For storms with some da1
    # vals, fill the tails using da2 scaled so that it matches at the first and last
    # points seen in both da1 and da2
    out = da1.fillna(est_val)

    # make sure we didn't add vals
    return out.where(either_non_null)


def minimize_simple_production(x, K_values, Y_values):
    """Helper function for getting at the `A` (TFP) and `alpha` (GDP elasticity of
    capital). Returns the sum of squared errors with respect to actual GDP values.

    Parameters
    ----------
    x : array-like of floats
        divided into `A` (TFP) and `alpha` (GDP elasticity of capital)
    K_values : array-like of floats
        containing historical capital values (in the case of only-capital production
        functional form) or historical per-capita capital values (in the case of Cobb-
        Douglas functional form)
    Y_values : array-like of floats
        containing historical GDP values (in the case of only-capital production
        functional form) or historical per-capita GDP values (in the case of Cobb-
        Douglas functional form)

    Returns
    -------
    sse : float
        Sum of squared errors from netting the actual GDP values from estimated
        GDP values assuming a functional form

    """
    A, alpha = x

    diff = A * (K_values**alpha) - Y_values
    sse = np.sum(diff**2)

    return sse


def MPK_init_calc(
    ccode,
    hist_df,
    base2010_df,
    alpha_overall,
    hist_YKP=["rgdpna_19", "rnna_19", "pop"],
    base_YKP=["gdp", "capital", "pop"],
    init_A_alpha=[100, 1],
):
    """Function for calculating the value of MPK (marginal product of capital) of the
    country specified by `ccode` and in the year specified by `year`.
    Parameters
    ----------
    ccode : str
        country code of the country we need to calculate the MPK for
    hist_df : pandas.DataFrame
        dataframe containing historical (1950-2020) information on GDP, capital stock,
        and population; should contain the column names in `hist_YKP`. Note that its
        values are in millions (of dollars for GDP and capital, of people
        for population)
    base2010_df : pandas.DataFrame
        dataframe containing projected 2010 information on GDP and population and
        baseline 2010 historical capital stock information; should contain the column
        names in `base_YKP`
    alpha_overall : array-like of floats
        should contain elasticities of GDP w.r.t. capital values that have been pre-
        calculated; two elements, the former being our own calculation of the elasticity
        and the latter being the elasticity calculated in Crespo Cuaresma (2017)
    hist_YKP : array-like of str
        column names (of `hist_df`) in the following order: constant PPP GDP
        variable, constant PPP capital stock variable, and population variable
    base_YKP : array-like of str
        column names (of `base2010_df`) in the following order: constant PPP GDP
        variable, constant PPP capital stock variable, and population variable
    init_A_alpha : array-like of floats
        points of initialization for `A` (TFP) and `alpha` (elasticity of GDP w.r.t.
        capital)

    Returns
    -------
    MPK_overall_our, MPK_overall_iiasa, MPK_country_pc, MPK_country : tuple of floats
        calculated MPKs using different versions of the GDP elasticity w.r.t. capital,
        first - using our self-calculated elasticity,
        second - using the Crespo Cuaresma (2017) elasticity,
        third - using the country-specific elasticity assuming Cobb-Douglass function,
        fourth - using the country-specific elasticity assuming capital-only function

    """

    # Y, K, pop values of the years that we want to examine
    histccodes = hist_df.index.get_level_values("ccode").unique()
    baseccodes = base2010_df.index.get_level_values("ccode").unique()
    msg_error = "`ccode` must be in both `hist_df` and `base2010_df`."
    assert (ccode in histccodes) and (ccode in baseccodes), msg_error

    # multiplying 1,000,000 since they are in millions
    YKP = hist_df.loc[ccode, hist_YKP].dropna()
    Ys = YKP[hist_YKP[0]].values * 1000000
    Ks = YKP[hist_YKP[1]].values * 1000000
    Ps = YKP[hist_YKP[2]].values * 1000000

    # creating the capital intensity values using projected base 2010 data
    yk_df = base2010_df.loc[
        base2010_df.index.get_level_values("ccode") == ccode, :
    ].copy()
    yk_df = yk_df.reset_index().set_index(["ccode", "ssp", "iam"])[base_YKP]
    yk_df["yk"] = yk_df[base_YKP[0]] / yk_df[base_YKP[1]]

    # if all zeros for any of the three variables, no reason to calculate MPK
    if (Ys == 0).all() or (Ks == 0).all() or (Ps == 0).all():
        yk_df["mpk_our"], yk_df["mpk_iiasa"] = 0, 0
        yk_df["mpk_ctry_cd"], yk_df["mpk_ctry_co"] = 0, 0
        return yk_df

    # let us sort them in the order of Ks, just in case
    KYPs = np.array(sorted(zip(Ks, Ys, Ps)))
    Ks, Ys, Ps = KYPs[:, 0], KYPs[:, 1], KYPs[:, 2]

    # optimizing values for A (total factor productivity) and alpha (GDP elasticity
    # wrt. capital); capital-only
    A_alpha_getter = lambda x: minimize_simple_production(x, Ks, Ys)
    A, alpha = opt_min(
        A_alpha_getter, init_A_alpha, bounds=((0, np.inf), (0, np.inf))
    ).x

    # optimizing values for A and alpha; Cobb-Douglas
    A_alpha_getter = lambda x: minimize_simple_production(x, Ks / Ps, Ys / Ps)
    A_pc, alpha_pc = opt_min(
        A_alpha_getter, init_A_alpha, bounds=((0, np.inf), (0, np.inf))
    ).x

    # calculating MPK values based on the above A and alpha calculations
    yk_df["mpk_our"] = alpha_overall[0] * yk_df["yk"]
    yk_df["mpk_iiasa"] = alpha_overall[-1] * yk_df["yk"]
    yk_df["mpk_ctry_cd"] = alpha_pc * yk_df["yk"]
    yk_df["mpk_ctry_co"] = alpha * yk_df["yk"]

    return yk_df


def pim_single_ctry(
    ccode_df,
    MPK_init,
    alpha_overall,
    MPK_var="mpk_our",
    scenarios=SCENARIOS,
    yr_startend=[2010, 2100],
    MPK_bar=0.1,
    gamma_MPK=0.985,
    gamma_I=0.98,
    Yvar="gdp",
    Kvar="capital",
    iy_var="iy_ratio",
    depre_overall_var="delta",
    depre_ctry_var="delta_c",
):
    """Function for running the perpetual inventory method (PIM, as described in
    Dellink et al., 2017), for a specific country, for each SSP-IAM scenario.

    ----------
    ccode_df : pandas.DataFrame
        DataFrame containing country-specific information for conducting the by-country
        PIM process to acquire capital stock projections. Needs to contain `Yvar`,
        `Kvar`, with indices `ccode`, `year`, `ssp`, and `iam`.
    MPK_init : pandas.DataFrame
        DataFrame containing initial-year marginal product of capital. Also should
        contain depreciation rates; so should contain `MPK_var`, `depre_overall_var`,
        `iy_var`, and `depre_ctry_var` and with index `ccode`, `ssp`, and `iam`
    alpha_overall : float
        elasticity of GDP w.r.t. capital, global and not country-specific
    MPK_var : str
        column name for the initial-year marginal product of capital
    scenarios : array-like of tuples of str
        array-like of tuples containing SSP and IAM (in that order) scenarios
    yr_startend : array-like of ints
        starting year and end year of projection
    MPK_bar : float
        long-term elasticity of GDP w.r.t. capital, value 0.1 taken from Dellink et al.
        (2017)
    gamma_MPK : float
        velocity of converging to long-term elasticity of GDP w.r.t. capital, value
        0.985 taken from Dellink et al. (2017)
    gamma_I : float
        velocity of converging to long-term investment-to-GDP ratio, value 0.98 taken
        from Dellink et al. (2017)
    Yvar : str
        column name of the constant PPP GDP variable
    Kvar : str
        column name of the (initial-year) constant PPP capital stock variable
    iy_var : str
        column name of the (initial-year) investment-to-GDP variable
    depre_overall_var : str
        depreciation rate variable (over all countries)
    depre_ctry_var : str
        country-specific depreciation rate variable

    Returns
    -------
    ccode_df : pandas.DataFrame
        DataFrame containing the updated values of capital stock projection estimates

    """
    newvar = "{}_estim".format(Kvar)
    ccode = ccode_df.index.get_level_values("ccode").values[0]

    ## delta is same across all scenarios
    delta, delta_r = MPK_init.loc[
        (ccode, "SSP1", "OECD"), [depre_overall_var, depre_ctry_var]
    ].values

    ccode_df["MPK"], ccode_df["IY"] = np.nan, np.nan
    ccode_df[newvar], ccode_df["KY"] = np.nan, np.nan
    for yr in range(yr_startend[0], yr_startend[-1] + 1):
        for scen in scenarios:
            ## advancing MPK values annually
            ssp, iam = scen
            if yr == yr_startend[0]:
                MPK = MPK_init.loc[(ccode, ssp, iam), MPK_var]
            else:
                prev_MPK = ccode_df.loc[(ccode, yr - 1, ssp, iam), "MPK"]
                MPK = gamma_MPK * prev_MPK + (1 - gamma_MPK) * MPK_bar
            ccode_df.loc[(slice(None), yr, ssp, iam), "MPK"] = MPK
            ky_LT = alpha_overall / MPK

            ## year-to-year GDP growth rates
            if yr != yr_startend[-1]:
                g_Ys = ccode_df.loc[(ccode, [yr, yr + 1], ssp, iam), Yvar].values
                Y_yr = g_Ys[0]
            else:
                g_Ys = ccode_df.loc[(ccode, [yr - 1, yr], ssp, iam), Yvar].values
                Y_yr = g_Ys[1]
            g_Y = g_Ys[-1] / g_Ys[0] - 1

            ## long-run I-to-Y ratio
            iy_LT = (g_Y + delta) * ky_LT

            ## I-to-Y ratios time series
            if yr == yr_startend[0]:
                IY = MPK_init.loc[(ccode, ssp, iam), iy_var]
            else:
                prev_IY = ccode_df.loc[(ccode, yr - 1, ssp, iam), "IY"]
                IY = (gamma_I * prev_IY) + (1 - gamma_I) * iy_LT
            ccode_df.loc[(slice(None), yr, ssp, iam), "IY"] = IY

            ## Perpetual inventory method capital stock time series
            if yr == yr_startend[0]:
                K_yr = MPK_init.loc[(ccode, ssp, iam), Kvar]
            else:
                prev_K = ccode_df.loc[(ccode, yr - 1, ssp, iam), newvar]
                K_yr = (1 - delta_r) * prev_K + IY * Y_yr
            ccode_df.loc[(slice(None), yr, ssp, iam), newvar] = K_yr
            ccode_df.loc[(slice(None), yr, ssp, iam), "KY"] = K_yr / Y_yr

    return ccode_df


def examine_against_fig6(pim_df, intensity="KY", fig_size=(18, 9)):
    """
    Function to examine the estimated capital intensity (the variable `intensity` in the
    DataFrame `pim_df`) against the Dellink et al. (2017) output of the same variable
    for four countries Tanzania, India, China, and the United States (shown in Fig. 6 of
    the paper). Also calculates the SSE across own estimates and Dellink et al. (2017)'s
    numbers.

    Parameters
    ----------
    pim_df : pandas DataFrame
        containing the `intensity` variable; should have indices `ccode`, `year`,
        `ssp`, and `iam` (in that order)
    intensity : str
        capital intensity variable in `pim_df`
    fig_size : tuple of floats or ints
        to set the output figure size

    Returns
    -------
    sse : float
        SSE (w.r.t. Dellink et al. (2017) Figure 6) calculated
    also,

    """

    FOUR_CTRIES = ["TZA", "IND", "CHN", "USA"]
    SSP = ["SSP{}".format(x) for x in range(5, 0, -1)]
    FIG_YRS = [2100, 2050, 2020]

    ## preparing the figures
    fig, (ax1, ax2) = plt.subplots(1, 2, figsize=(18, 9))
    which = np.arange(0.1, 15 * 0.5 + 0.1, 0.5)
    which = which + np.array(range(0, len(which))) * 0.1

    ## from Dellink et al. (2017); had to measure the figure with a ruler
    ky_cm = 3 / 6.525
    dellink_case = pd.DataFrame(
        list(lstprod(*[FOUR_CTRIES, FIG_YRS, SSP])), columns=["ccode", "year", "ssp"]
    )
    dellink_case[intensity] = np.nan
    dellink_case["year"] = dellink_case["year"].astype("int64")
    dellink_case.set_index(["ccode", "year", "ssp"], inplace=True)

    ## Values from Figure 6, in the order of SSP5 -> SSP1 and 2100, 2050, 2020
    TZN = [
        np.array([6.2, 4.45, 4.4]) * ky_cm,
        np.array([6.95, 6.1, 4.475]) * ky_cm,
        np.array([6.25, 5.675, 4.5]) * ky_cm,
        np.array([5.95, 5.175, 4.45]) * ky_cm,
        np.array([6.25, 4.65, 4.45]) * ky_cm,
    ]
    IND = [
        np.array([7.4, 5.7, 5.75]) * ky_cm,
        np.array([7.575, 6.7, 5.8]) * ky_cm,
        np.array([7.65, 7.45, 5.85]) * ky_cm,
        np.array([7.3, 6.525, 5.775]) * ky_cm,
        np.array([7.6, 5.95, 5.75]) * ky_cm,
    ]
    CHN = [
        np.array([9.9, 8.45, 6.35]) * ky_cm,
        np.array([10.25, 9.55, 6.475]) * ky_cm,
        np.array([9.8, 10.55, 6.525]) * ky_cm,
        np.array([9.6, 9.55, 6.45]) * ky_cm,
        np.array([10.45, 8.8, 6.4]) * ky_cm,
    ]
    USA = [
        np.array([6.25, 5.4, 5.05]) * ky_cm,
        np.array([6.75, 5.9, 5.1]) * ky_cm,
        np.array([7.275, 6.325, 5.15]) * ky_cm,
        np.array([6.9, 6.05, 5.1]) * ky_cm,
        np.array([6.65, 5.8, 5.1]) * ky_cm,
    ]
    for i, ct in enumerate([TZN, IND, CHN, USA]):
        ctry = FOUR_CTRIES[i]
        for j, row in enumerate(ct):
            ssp = SSP[j]
            dellink_case.loc[(ctry, FIG_YRS, ssp), intensity] = row

    labs = []
    for j, ssp in enumerate(SSP):
        labs += ["2100", "{}   2050".format(ssp), "2020"]

    ax1.set_yticks(which + 0.15)
    ax1.set_yticklabels(labs)
    dellink_vals = []
    for l, ctry in enumerate(FOUR_CTRIES):
        ctry_vals = []
        for ssp in SSP:
            ctry_vals += list(dellink_case.loc[(ctry, FIG_YRS, ssp), intensity].values)
        ax1.barh(which + l * 0.1, ctry_vals, height=0.1, label=ctry)
        dellink_vals += ctry_vals
    ax1.legend()
    ax1.set_title("Capital intensities for selected countries, Dellink et al. (2017)")

    ax2.set_yticks(which + 0.15)
    ax2.set_yticklabels(labs)
    our_vals = []
    for l, ctry in enumerate(FOUR_CTRIES):
        ctry_vals = []
        for ssp in SSP:
            ctry_vals += list(
                pim_df.loc[(ctry, FIG_YRS, ssp, "OECD"), intensity].values
            )
        ax2.barh(which + l * 0.1, ctry_vals, height=0.1, label=ctry)
        our_vals += ctry_vals
    mx = max(our_vals + dellink_vals)
    ax_set = np.linspace(0, np.ceil(mx), 5)
    sse = ((np.array(our_vals) - np.array(dellink_vals)) ** 2).sum()
    sser = round(sse, 3)

    ax1.set_xticks(ax_set)
    ax2.set_xticks(ax_set)

    ax2.legend()
    ax2.set_title("Capital intensities, our own replication using the OECD method")

    fig.suptitle("Comparison of capital intensities; SSE={}".format(sser), fontsize=12)
    fig.show()

    return sse


def top_bottom_10(df, yr=2100, ssp="SSP3", capvar="capital_estim"):
    """Shows the top ten and bottom ten according to `capvar` in the DataFrame `df`
    in the year `yr` and the SSP `ssp`; figures for IIASA and OECD IAMs are drawn
    separately.

    Parameters
    ----------
    df : pandas DataFrame
        containing `capvar` variable, with indices `ccode`, `year`,
        `ssp`, and `iam` (in that order)
    yr : int
        year in which we would like to compare the `capvar` values across countries
    ssp : str
        SSP scenario that we would like to examine
    capvar : str
        the name of the variable to produce top 10 and bottom 10 countries from

    Returns
    -------
    None, but presents the top 10 and bottom 10 countries by IAMs in bar graphs

    """

    fig, (ax1, ax2) = plt.subplots(1, 2, figsize=(14, 14))

    iiasa_df = df.loc[(slice(None), yr, ssp, "IIASA"), [capvar]].copy()
    iiasa_df.sort_values([capvar], inplace=True)
    iiasa_sma = iiasa_df.index.get_level_values("ccode")[0:10]
    iiasa_sma_vals = np.log(iiasa_df[capvar].values[0:10])

    small = list(range(1, 11))
    ax1.barh(small, iiasa_sma_vals, label="Bottom 10", color="orange", height=0.8)
    ax1.set_yticks(small)
    ax1.set_yticklabels(iiasa_sma)

    iiasa_big = iiasa_df.index.get_level_values("ccode")[-10:]
    iiasa_big_vals = np.log(iiasa_df[capvar].values[-10:])

    big = list(range(11, 21))
    ax1.barh(big, iiasa_big_vals, label="Top 10", color="#87CEEB", height=0.8)
    ax1.set_yticks(small + big)
    ax1.set_yticklabels(np.hstack([iiasa_sma, iiasa_big]))
    fig.suptitle("Log of capital stock in the year {} and {} scenario".format(yr, ssp))
    ax1.set_title("Case for IIASA")
    ax1.set_xlabel("Log of millions of dollars")

    oecd_df = df.loc[(slice(None), yr, ssp, "OECD"), [capvar]].copy()
    oecd_df.sort_values([capvar], inplace=True)
    oecd_sma = oecd_df.index.get_level_values("ccode")[0:10]
    oecd_sma_vals = np.log(oecd_df[capvar].values[0:10])

    ax2.barh(small, oecd_sma_vals, label="Bottom 10", color="orange", height=0.8)
    ax2.set_yticks(small)
    ax2.set_yticklabels(oecd_sma)

    oecd_big = oecd_df.index.get_level_values("ccode")[-10:]
    oecd_big_vals = np.log(oecd_df[capvar].values[-10:])

    ax2.barh(big, oecd_big_vals, label="Top 10", color="#87CEEB", height=0.8)
    ax2.set_yticks(small + big)
    ax2.set_yticklabels(np.hstack([oecd_sma, oecd_big]))
    ax2.set_title("Case for OECD")
    ax2.set_xlabel("Log of millions of dollars")

    fig.show()

    return None<|MERGE_RESOLUTION|>--- conflicted
+++ resolved
@@ -715,21 +715,12 @@
     `da2_in`.
 
     For instance, one may use this with storm datasets. If filling the beginning or end
-<<<<<<< HEAD
     of a storm, pin the `da2_in` value to the `da1_in` value at the first/last point of
     overlap and then use the `da2_in` values only to estimate the "change" in values
     over time, using a ratio of predicted value in the desired time to the reference
     time. This can also be used when, for example, `da1_in` refers to RMW and `da2_in`
-    refers to ROCI. In this case, you want to define ``fill_all_null=False`` to avoid
+    refers to ROCI. In this case, you want to define `fill_all_null=False` to avoid
     filling RMW with ROCI when no RMW values are available but some ROCI values are
-=======
-    of a storm, pin the `da2_in` value to the `da1_in` value at the first/last point of 
-    overlap and then use the `da2_in` values only to estimate the "change" in values 
-    over time, using a ratio of predicted value in the desired time to the reference
-    time. This can also be used when, for example, `da1_in` refers to RMW and `da2_in` 
-    refers to ROCI. In this case, you want to define ``fill_all_null=False`` to avoid
-    filling RMW with ROCI when no RMW values are available but some ROCI values are 
->>>>>>> cf900569
     available.
 
     Parameters
@@ -1117,7 +1108,8 @@
     -------
     sse : float
         SSE (w.r.t. Dellink et al. (2017) Figure 6) calculated
-    also,
+    also, presents the bar graphs (containing capital intensity values from data)
+        plotted in comparison to Dellink et al. (2017) Figure 6
 
     """
 
