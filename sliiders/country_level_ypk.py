# various functions used for the country-level information workflow
from itertools import product as lstprod

import matplotlib.pyplot as plt
import numpy as np
import pandas as pd
from scipy.optimize import minimize as opt_min
from tqdm.auto import tqdm

from .settings import PATH_PWT_RAW, PPP_CCODE_IF_MSNG, SCENARIOS, SSP_PROJ_ORG_SER


def log_lin_interpolate(df, header="v_"):
    """Simple log-linear interpolation, to fit the horizontal (or wide-panel format)
    dataset that we use.

    Parameters
    ----------
    df : pandas DataFrame
        contains data that we may interpolate
    header : str
        header of the variable names; should be followed by year (e.g., "v_1950")

    Returns
    -------
    df_rtn : pandas DataFrame
        DataFrame containing interpolated data

    """

    v_ = np.sort([x for x in df.columns if header in x])
    yrs = [int(x.replace(header, "")) for x in v_]
    all_yrs = range(min(yrs), max(yrs) + 1)
    all_v = np.sort([header + str(x) for x in all_yrs])
    front_v = [x for x in df.columns if header not in x]

    df_missing_v = np.setdiff1d(all_v, v_)
    df_rtn = df.copy()
    if len(df_missing_v) > 0:
        df_rtn[df_missing_v] = np.nan

    ## re-ordering the columns, just in case
    df_rtn = df_rtn[np.hstack([front_v, all_v])]

    for i in df_rtn.index:
        fp = df_rtn.loc[i, :][all_v]
        ## in case there is any nonpositive values or no missing values,
        ## cannot log-linearly interpolate (former) and no need to interpolate (latter)
        if (fp <= 0).any() or (not fp.isnull().any()):
            continue

        where_nm = np.where(~pd.isnull(fp.values))[0]
        fp, i_yrs = np.log(fp[where_nm].astype("float64")), np.array(all_yrs)[where_nm]

        ## we only want to INTERpolate with this function, and not EXTRApolate
        want_interp_range = range(i_yrs.min(), i_yrs.max() + 1)
        case = np.exp(np.interp(want_interp_range, i_yrs, fp))
        want_interp_v = ["v_" + str(x) for x in want_interp_range]
        df_rtn.loc[i, want_interp_v] = case

    return df_rtn


def ssp_and_model_simplify(ssp_col, model_col, df, dic=SSP_PROJ_ORG_SER):
    """Simplifying the SSP and model (IAM) designations. For instance, "SSP2" has many
    corresponding versions of the same scenario including SSP2_v9_130219,
    SSP2_v9_130325, and so forth. This function simplifies those different names.

    Parameters
    ----------
    ssp_col : str
        column name for the SSP scenario
    model_col : str
        column name for the IAM scenario
    df : pandas DataFrame
        DataFrame to apply the function to
    dic : dict
        containing verbose names and simplified names for SSP-IAM scenarios

    Returns
    -------
    df_rtn : pandas DataFrame
        cleaned DataFrame containing simplified ssp and model names

    """

    ser = pd.Series(dic)

    df["ssp"] = ser.reindex(df[ssp_col]).values
    df["iam"] = ser.reindex(df[model_col]).values

    df_rtn = df.copy()
    df_rtn.rename(columns={"REGION": "ccode"}, inplace=True)

    csi = ["ccode", "ssp", "iam"]
    df_rtn_rest_col = [x for x in df_rtn.columns if x not in csi]
    df_rtn = df_rtn[csi + df_rtn_rest_col]

    return df_rtn


def yearly_growth(df, header="v_"):
    """Turn a horizontal (wide-panel) DataFrame with annual values (whose variable names
    start with `header` and have year designations) into containing annual growth rates.
    The initial-year growth rates are set to be 0.

    Parameters
    ----------
    df : pandas DataFrame
        DataFrame containing annual data, where for some 4-digit year `y`, the variable
        names are as follows: `{header}{y}`; should be in wide-panel format (i.e.,
        one row for each country)
    header : str
        header for the annual variable names

    Returns
    -------
    rtn_df : pandas DataFrame
        DataFrame containing annual growth rates

    """

    yrs = [int(v[-4:]) for v in df.columns if header in v]
    others = [v for v in df.columns if header not in v]
    yrs.sort()
    v_ = [header + str(yr) for yr in yrs]
    rtn_df = df[others + v_].copy()

    for i, v in enumerate(v_):
        if i == 0:
            rtn_df[v] = 0
            continue
        v_prev = v_[(i - 1)]
        rtn_df[v] = np.log(df[v]) - np.log(df[v_prev])

    return rtn_df


def helper_extrap_using_closest(
    prob_ctry, after, avail_yr, end_yr, tgt_df, sse_good_df, wgt_power, hdr="v_"
):
    """Helper function for the function `extrap_using_closest`, which is used in
    detecting similar-trajectory countries and using the said trajectories to impute
    the missing values of another country

    Parameters
    ----------
    prob_ctry : str
        country code needing extrapolation (projection)
    after : boolean
        for projecting forward in time, set as True; for projecting backwards in time,
        set as False
    avail_yr : int
        latest available year if projecting forward (`after`=True), and earliest
        available year if projecting backwards (`after`=False)
    end_yr : int
        latest year to project until if projecting forward (`after`=True), and earliest
        year to project until if projecting backwards (`after`=False)
    tgt_df : pandas DataFrame
        DataFrame to calculate the extrapolated projections from; should be in
        wide-panel format, containing
    sse_good_df : pandas DataFrame
        DataFrame containing the sum of squared errors (of known growth rates) with
        respect to the countries that have the closest trajectories to `prob_ctry`
    wgt_power : float
        by what exponent the weights (for creating extrapolations) should be applied at
    hdr : str
        header for the annual variables in `tgt_df`

    Returns
    -------
    extrapolated : numpy array
        containing extrapolated information, using similar-trajectory countries

    """

    if prob_ctry is None:
        prob_ctry = tgt_df.index.unique()[0]

    if after:
        v_s = [hdr + str(x) for x in range(avail_yr, end_yr + 1)]
    else:
        v_s = [hdr + str(x) for x in range(end_yr, avail_yr + 1)]

    gr_df_base_avail = sse_good_df[v_s + ["sse", "sse_rank"]].copy()
    avail_v = hdr + str(avail_yr)
    gr_df_base_avail[v_s] = gr_df_base_avail[v_s].div(gr_df_base_avail[avail_v], axis=0)

    ## if there's a PERFERCTLY matching set of growth rates, then just take that
    ## country (or those countries') growth rates
    if (gr_df_base_avail.sse == 0).any():
        idx = gr_df_base_avail.loc[gr_df_base_avail.sse == 0, :].index.unique()
        if len(idx) == 1:
            growth_rates = gr_df_base_avail.loc[idx[0], v_s]
        else:
            growth_rates = gr_df_base_avail.loc[idx, v_s].values.mean(axis=0)
    else:
        gr_df_base_avail["wgt_vals"] = (1 / gr_df_base_avail["sse"]).values ** wgt_power
        denom_values = np.sum(gr_df_base_avail["wgt_vals"].values)
        growth_rates = (
            np.sum(
                gr_df_base_avail[v_s].mul(gr_df_base_avail["wgt_vals"], axis=0), axis=0
            )
            / denom_values
        )

    avail_val = tgt_df.loc[prob_ctry, avail_v]
    extrapolated = np.array(growth_rates) * avail_val

    if after:
        extrapolated = extrapolated[1:]
    else:
        extrapolated = extrapolated[0:-1]

    return extrapolated


def extrap_using_closest(
    prob_lst,
    orig_df,
    n_det=5,
    wgt_power=1,
    begin_end=[1950, 2019],
    exclude_these=["MAF", "WLF", "ESH"],
    merge_orig=True,
    header="v_",
    fill_name="msng_fill",
    ctry_col="ccode",
):
    """Uses the "closest" countries (in terms of existing data's trajectory with
    respect to a given year, with the metric for determining "closeness" as the
    sum of squared errors [SSE]) whose data are non-missing to figure out the trajectory
    of "problematic" (i.e., with missing data) countries.

    Parameters
    ----------
    prob_lst : array-like
        List of countries whose data are partially missing
    n_det : int
        Number of "similar countries" to use
    wgt_power : float
        Whether higher weights should be given to those that are "closer" or not
        (higher positive number --> greater weights)
    begin_end : array-like of int
        The earliest and the last year that need extrapolation
    exclude_these : list of str
        list of countries to exclude for using as "closest" countries, or to extrapolate
        in general; for instance, if a country has only one year's worth of
        data (like MAF, WLF, ESH's GDP values) then it would be a good reason to
        exclude these countries.
    merge_orig : boolean
        whether the information from non-problematic countries should be merged
        when returning the data back
    header : str
        for the variables (e.g., "v_" for "v_1950" indicating 1950 values)
    fill_name : str
        column name for the missing value "fill" information (which years were filled,
        using which countries)
    ctry_col : str
        column name for the country-code variable, default being "ccode"

    Returns
    -------
    df_rtn : pandas DataFrame
        DataFrame containing extrapolated and existing information countries with
        missing values. If merge_orig is True, then it would also contain the countries
        without any extrapolated (i.e., the "non-problematic")

    """
    ## indicing for operations below
    ctry_msg = "Needs have the country-code column / index `{}` in the dataset"
    ctry_msg = ctry_msg.format(ctry_col)
    assert (ctry_col in orig_df.index.names) or (ctry_col in orig_df.columns), ctry_msg

    if ctry_col not in orig_df.index.names and ctry_col in orig_df.columns:
        df_idxed = orig_df.set_index([ctry_col])
    else:
        df_idxed = pd.DataFrame(orig_df)

    ## sorting the problematic (with missing-value) countries for consistency
    prob, exclude_these = list(np.sort(prob_lst)), list(exclude_these)

    ## variable names and getting the dataframe of "good-to-go" country codes
    v_ = np.sort(
        [
            x
            for x in orig_df.columns
            if (header in x)
            and (int(x[-4:]) <= begin_end[1])
            and (int(x[-4:]) >= begin_end[0])
        ]
    )

    ## good_ctries are only those that are absolutely filled
    ## excluding those that should be excluded
    good_ctries = df_idxed[(~df_idxed[v_].isnull().any(axis=1))].index.unique()
    good_ctries = np.setdiff1d(good_ctries, prob + exclude_these)
    good_df = df_idxed.loc[good_ctries, :]
    good_gr = yearly_growth(good_df, header)

    ## running for each of the problematic countries
    df_collection = []
    for i in tqdm(prob):
        ## there could be missing values in between known yrs, so interpolate
        tgt_df = df_idxed.loc[[i], :].copy()
        row_vals = tgt_df.loc[i, v_].copy()
        row_vals = np.where(row_vals < 0, np.nan, row_vals)
        valid_where = np.where(~pd.isnull(row_vals))[0]
        mn_valid_loc, mx_valid_loc = min(valid_where), max(valid_where)
        v_valid = v_[mn_valid_loc : mx_valid_loc + 1]
        if len(valid_where) != (mx_valid_loc + 1 - mn_valid_loc):
            log_interp_vals = np.interp(
                range(mn_valid_loc, mx_valid_loc + 1),
                valid_where,
                np.log(
                    tgt_df.loc[i, np.array(v_)[valid_where]].values.astype("float64")
                ),
            )
            tgt_df[v_valid] = np.exp(log_interp_vals)
        row_valid = tgt_df.loc[i, v_valid]

        ## as yearly growth rates, with missing values filled as 0
        tgt_gr = yearly_growth(tgt_df).fillna(0)

        ## detecting which is the valid (or non-missing) growth rates
        gr_row_valid = tgt_gr.loc[i, v_valid].values

        ## subtract the problematic growth rates from good-to-go growth rates,
        ## and calculate the sum of squared errors to detect which is the closest
        sse_df = good_gr.copy()
        sse_df["sse"] = (sse_df[v_valid].sub(gr_row_valid, axis=1) ** 2).sum(axis=1)
        sse_df.sort_values(["sse"], inplace=True)
        sse_df["sse_rank"] = range(0, sse_df.shape[0])

        ## top n closest in terms of trajectory
        necess_sse_df = sse_df[sse_df.sse_rank < n_det][["sse", "sse_rank"]]
        necess_sse_df = necess_sse_df.merge(
            good_df[v_],
            how="left",
            left_index=True,
            right_index=True,
        )

        ## if need to project backwards in time
        rtn_row, past_fill, fut_fill = np.array(row_valid), None, None
        if v_valid[0] != v_[0]:
            avail_yr, earl_yr = int(v_valid[0][-4:]), begin_end[0]
            past_vals = helper_extrap_using_closest(
                i,
                False,
                avail_yr,
                earl_yr,
                tgt_df,
                necess_sse_df,
                wgt_power,
                hdr=header,
            )
            rtn_row = np.hstack([past_vals, rtn_row])
            past_fill = "{}-{}".format(earl_yr, avail_yr - 1)

        ## if need to project forward in time
        if v_valid[-1] != v_[-1]:
            avail_yr, late_yr = int(v_valid[-1][-4:]), begin_end[-1]
            fut_vals = helper_extrap_using_closest(
                i,
                True,
                avail_yr,
                late_yr,
                tgt_df,
                necess_sse_df,
                wgt_power,
                hdr=header,
            )
            rtn_row = np.hstack([rtn_row, fut_vals])
            fut_fill = "{}-{}".format(avail_yr + 1, late_yr)

        ## extrapolation information as "fill_info"
        used_ccodes, fill_info = ",".join(list(necess_sse_df.index.unique())), "-"
        if (past_fill is not None) and (fut_fill is not None):
            fill_info = past_fill + "," + fut_fill + ":" + used_ccodes
        elif past_fill is not None:
            fill_info = past_fill + ":" + used_ccodes
        elif fut_fill is not None:
            fill_info = fut_fill + ":" + used_ccodes

        tgt_df_extrap = tgt_df.copy()
        tgt_df_extrap[v_] = rtn_row
        tgt_df_extrap[fill_name] = fill_info
        df_collection.append(tgt_df_extrap)

    rtn_df = pd.concat(df_collection, axis=0)

    if merge_orig:
        unaltered = np.setdiff1d(
            orig_df.index.get_level_values("ccode").unique(),
            rtn_df.index.get_level_values("ccode").unique(),
        )
        orig_slice = orig_df.loc[unaltered, :].copy()
        orig_slice[fill_name] = "-"
        rtn_df = pd.concat([rtn_df, orig_slice], axis=0).sort_index()

    return rtn_df


def organize_hor_to_ver(
    df,
    main_cat,
    sub_cats,
    new_vname,
    hdr="v_",
    yrs=range(1950, 2020),
    timename="year",
):
    """Use for organizing wide-format panel data ("horizontal") to long-format panel
    data ("vertical"). Serves as a wrapper for the function `pandas.wide_to_long`, but
    repurposed for our workflow (mostly in terms of renaming the variables)

    Note: For every row of the "input" dataframe `df`, we assume that there is at most
        one combination of the categories in `catnames`; for instance, if `catname`
        is equal to ["ccode", "ssp", "iam"], we expect that there should be at most
        one account for each countrycode-SSP-IAM combination.

    Parameters
    ----------
    df : pandas DataFrame
        dataframe containing information, that is in a "wide-format"
    main_cat : str
        name of the main category we want organize by (e.g., "ccode" for country-codes)
    sub_cats : array-like of str or None
        list or array containing the names of additional categories we want to organize
        by (e.g., ["ssp", "iam"]); if equals to None, then is understood as an empty
        array
    new_vname : str
        name of the variable to be newly assigned
    hdr : str
        current "header" of the columns in wide-format (e.g., "v_" would
        mean that v_1950, v_1951, v_1952,... are the column names)
    yrs : array-like of int
        years to consider
    timename : str
        what to call the part of the index

    Returns
    -------
    long_df : pandas DataFrame
        containing the data in long-panel (or vertical) format

    """

    if sub_cats is None:
        sub_cats = []
    cats = np.hstack([[main_cat], sub_cats])
    reorder = np.hstack([[main_cat, timename], sub_cats])

    ## resetting the index to be compliant with `pandas.wide_to_long`
    df_reind = df.reset_index()
    if df.index.names is None:
        df_reind.drop(["index"], axis=1, inplace=True)
    v_s = np.intersect1d([hdr + str(x) for x in yrs], df_reind.columns)
    df_reind = df_reind[np.hstack([[x for x in df_reind.columns if hdr not in x], v_s])]

    long_df = pd.wide_to_long(df_reind, hdr, cats, timename).reset_index()
    long_df.set_index(list(reorder), inplace=True)
    long_df.sort_index(axis=0, inplace=True)
    long_df.rename(columns={hdr: new_vname}, inplace=True)

    return long_df


def organize_ver_to_hor(
    df,
    varname,
    timename,
    ccodename,
    total_yrs=range(1950, 2020),
    impose_total=False,
):
    """For organizing a "vertical dataframe" (or long-panel form data) to "horizontal
    dataframe" (or wide-panel format data). Mainly works as a wrapper for pandas.pivot
    but repurposed for our purposes (including re-naming the columns)

    Parameters
    ----------
    df : pandas DataFrame
        dataframe containing information
    varname : str
        column name of the variable that we want the information about
    timename : str
        column name of the variable that indicates time or years
    ccodename : str
        column name of the variable indicating country-codes
    total_yrs : array-like
        range of the years that we want information about
    impose_total : boolean
        if True, all years in the `total_yrs` array are represented (even if missing
        entirely from the dataset); if False, then only necessary columns are reported
        (with at least some non-missing values)

    Returns
    -------
    df_rtn : pandas.DataFrame
        :py:class:`pandas.DataFrame` containing information specifically about the
        variable indicated by "varname", in a wide-panel format.

    """

    ## necessary to reset the index to pass to pandas.pivot
    df_rtn = df.reset_index()
    names = np.array([varname, timename, ccodename])
    assert len(np.setdiff1d(names, df_rtn.columns)) == 0, "necessary columns missing."

    df_rtn.sort_values([ccodename, timename], inplace=True)
    df_rtn = df_rtn.pivot(index=[ccodename], columns=timename, values=varname)
    df_rtn.columns.name = None
    df_rtn.columns = ["v_" + str(x) for x in df_rtn.columns]
    total_v = ["v_" + str(x) for x in total_yrs]

    df_rtn = df_rtn[[v for v in total_v if v in df_rtn.columns]]
    if impose_total:
        leftovers = np.setdiff1d(total_v, df_rtn.columns)
        df_rtn[leftovers] = np.nan
        df_rtn = df_rtn[total_v]

    return df_rtn


def ppp_conversion_specific_year(
    yr,
    to=True,
    extrap_sim=True,
    fill_msng_ctries=PPP_CCODE_IF_MSNG,
    pwtvar="pl_gdpo",
):
    """Given a specified year (`yr`), creates a table of PPP conversion factors either
    to that year (to=True) or from that year (to=False). The range of years to
    convert from or to that year is fixed to 1950-2019, which is all the available
    years from Penn World Tables. We can specify the `pwtvar` variable to change
    whether we would like to use a different price level variable (e.g., `pl_n` for
    capital, `pl_gdpo` for output-side GDP).

    Parameters
    ----------
    yr : int
        specific year that we will calculate PPP conversion rates to or from
    to : boolean
        boolean for indicating if the target year is the year that one should calculate
        the years from (`to`=False) or to (`to`=True). e.g., if yr=2019 and to=True,
        this function will calculate the conversion rates from 2019 PPP to PPP of any
        year between 1950 and 2019 (but NOT change the base dollar terms)
    extrap_sim : boolean
        boolean for whether to extrapolate or not, for countries having partial
        information (i.e., not all conversion rates for 1950-2019).
    fill_msng_ctries : None or dict
        indicates if we should fill in for those countries that are either entirely
        missing from both WDI and PWT datasets or has too much unreliable / missing
        data
    pwtvar : str
        the name of the price level variable to calculate PPP conversion rates from
        for PWT.

    Outputs
    -------
    pl_ver : pandas DataFrame
        containing countrycode, year, and conversion rates (PPP); information organized
        in a vertical (long-panel) format, with extrapolation done for the specified
        variable when there are missing variables if `extrap_sim` is equal to True.

    """

    print("Fetching information from PWT...")
    ## reading in the necessary PWT dataframe
    pwt = (
        pd.read_excel(PATH_PWT_RAW)
        .rename(columns={"countrycode": "ccode"})
        .set_index(["ccode", "year"])
    )
    pwt_years = pwt.index.get_level_values("year").unique()
    yr_range = range(pwt_years.min(), pwt_years.max() + 1)

    v_ = ["v_" + str(v) for v in yr_range]
    pl = organize_ver_to_hor(pwt, pwtvar, "year", "ccode", yr_range)
    pl_ccode = pl.index.get_level_values("ccode").unique()

    ## replace with pl_gdpo information if specific pl values for a country are
    ## missing entirely
    if pwtvar != "pl_gdpo":
        pl_gdpo = organize_ver_to_hor(pwt, "pl_gdpo", "year", "ccode", yr_range)
        for c in pl_ccode:
            row = pl.loc[c, v_].values
            if sum(pd.isnull(row)) == len(row):
                pl.loc[c, v_] = pl_gdpo.loc[c, v_].values

    if extrap_sim:
        prob = (
            pl.loc[pl[v_].isnull().any(axis=1), :]
            .index.get_level_values("ccode")
            .unique()
        )
        pl = extrap_using_closest(prob, pl, exclude_these=[])

        pl_ver = organize_hor_to_ver(pl, "ccode", None, pwtvar, yrs=yr_range)
        fill_name = "{}_fill".format(pwtvar)
        pl_ver.rename(columns={"msng_fill": fill_name}, inplace=True)
        pl_ver[fill_name] = [v.split(":")[-1] for v in pl_ver[fill_name]]

        ## making sure that the fill-information is "-" if information was not missing
        pl_ver = pl_ver.merge(
            pwt[[pwtvar]].rename(columns={pwtvar: "temp"}),
            left_index=True,
            right_index=True,
            how="left",
        )
        pl_ver.loc[~pd.isnull(pl_ver["temp"]), fill_name] = "-"
        pl_ver.drop(["temp"], axis=1, inplace=True)

    else:
        pl_ver = organize_hor_to_ver(pl, "ccode", None, pwtvar, yrs=yr_range)

    ## taking care of the case of Bermuda, since it is sometimes suffering
    ## from negative price levels
    if (pwtvar == "pl_gdpo") and ("BMU" in pl_ccode):
        pl_ccode = np.setdiff1d(pl_ccode, ["BMU"])
        bmu_copy = pl_ver.loc[("GBR", slice(None)), :].reset_index().copy()
        bmu_copy[fill_name] = "copy_from_GBR"
        bmu_copy["ccode"] = "BMU"
        bmu_copy.set_index(["ccode", "year"], inplace=True)
        pl_ver = pd.concat([pl_ver.loc[(pl_ccode, slice(None)), :], bmu_copy], axis=0)

    ## merging the "base" price level, which is that of the US
    pwt_ppp = pl_ver.merge(
        (
            pl_ver.loc[("USA", slice(None)), [pwtvar]]
            .reset_index()
            .drop(["ccode"], axis=1)
            .set_index(["year"])
            .rename(columns={pwtvar: "base"})
        ),
        left_index=True,
        right_index=True,
        how="left",
    )

    ## note that according to Feenstra et al. (2015), PPP / XR = pl / pl_base
    ## with the "base" again being the United States; `ppp` below is PPP / XR
    pwt_ppp["ppp"] = pwt_ppp[pwtvar] / pwt_ppp["base"]

    ## multiplying `ppp` can be understood as turning PPP-adjusted value of a certain
    ## year to nominal value; turning base-year-a PPP values to base-year-b PPP values
    ## therefore requires multiplying `ppp`(a) / `ppp`(b)
    tgtyr_ppp = f"ppp_{yr}"
    pwt_ppp = pwt_ppp.merge(
        (
            pwt_ppp.loc[(slice(None), yr), ["ppp"]]
            .rename(columns={"ppp": tgtyr_ppp})
            .reset_index()
            .drop(["year"], axis=1)
            .set_index(["ccode"])
        ),
        left_index=True,
        right_index=True,
        how="left",
    )

    ## conversion rates
    if to:
        pwt_ppp["conv"] = pwt_ppp["ppp"] / pwt_ppp[tgtyr_ppp]
    else:
        pwt_ppp["conv"] = pwt_ppp[tgtyr_ppp] / pwt_ppp["ppp"]
    pwt_ppp.drop([tgtyr_ppp], axis=1, inplace=True)

    to_keep = []
    for i in pwt_ppp.index.get_level_values("ccode").unique():
        i_case = pwt_ppp.loc[i, "conv"].isnull().all()
        if not i_case:
            to_keep.append(i)

    pwt_ppp = pwt_ppp.loc[(to_keep, slice(None)), :].sort_index()

    ## filling in the missing countries with known values
    if fill_msng_ctries is not None:
        print("Filling in the missing countries...")
        pwt_ppp["conv_fill"] = "refer_to_other_cols"

        for key, replace_these in fill_msng_ctries.items():
            conv_fill_key = "copy_from_{}".format(key)
            no_replace_these_ccodes = np.setdiff1d(
                pwt_ppp.index.get_level_values("ccode").unique(), replace_these
            )
            pwt_ppp = pwt_ppp.loc[(no_replace_these_ccodes, slice(None)), :]

            copies = [pwt_ppp]
            for rep_ctry in replace_these:
                ctry_copied = pwt_ppp.loc[(key, slice(None)), :].copy().reset_index()
                ctry_copied["ccode"] = rep_ctry
                ctry_copied["conv_fill"] = conv_fill_key
                ctry_copied.set_index(["ccode", "year"], inplace=True)
                copies.append(ctry_copied)
            pwt_ppp = pd.concat(copies, axis=0)

    pwt_ppp = pwt_ppp[["conv", "conv_fill", fill_name]].copy()
    pwt_ppp.sort_index(inplace=True)
    print("...done")

    return pwt_ppp


def smooth_fill(
    da1_in,
    da2_in,
    fill_all_null=True,
    time_dim="time",
    other_dim="storm",
):
    """Fill values from 2D dataarray `da1_in` with values from 2D dataarray
    `da2_in`.

    For instance, one may use this with storm datasets. If filling the beginning or end
    of a storm, pin the `da2_in` value to the `da1_in` value at the first/last point of
    overlap and then use the `da2_in` values only to estimate the "change" in values
    over time, using a ratio of predicted value in the desired time to the reference
    time. This can also be used when, for example, `da1_in` refers to RMW and `da2_in`
<<<<<<< HEAD
    refers to ROCI. In this case, you want to define `fill_all_null=False` to avoid
=======
    refers to ROCI. In this case, you want to define ``fill_all_null=False`` to avoid
>>>>>>> a3e8de32
    filling RMW with ROCI when no RMW values are available but some ROCI values are
    available.

    Parameters
    ----------
    da1_in, da2_in : xarray.DataArray
        DataArrays indexed by other dimension (defined by `other_dim`) and time
        dimension (defined by `time_dim`)
    fill_all_null : bool, optional
        If True, fills even when there are no known (or non-NA) values in `da1_in`
    time_dim : str, optional
        variable name to indicate the time dimension, default set to be "time"
    other_dim : str, optional
        variable name to indicate the other dimension, default set to be "storm" but
        can also indicate country or region names, for instance

    Returns
    -------
    :class:`xarray.DataArray`
        Same as ``da1`` but with NaN's filled by the described algorithm.

    Raises
    ------
    AssertionError :
        If there are "interior" NaN's in either dataset, i.e. if any storm has a NaN
        after the first non-NaN but before the last non-NaN. These should have
        previously been interpolated.

    Examples
    --------
    >>> import xarray as xr
    >>> da1 = xr.DataArray(
    ...     np.array(
    ...         [
    ...             [np.nan, 1, 2, 3],
    ...             [np.nan, np.nan, 4, 5],
    ...             [6, 7, np.nan, np.nan],
    ...             [8, 9, 10, np.nan],
    ...             [11, 12, 13, 14],
    ...             [np.nan, np.nan, np.nan, np.nan],
    ...         ]
    ...     ),
    ...     coords = {"storm": range(6), "time": range(4)},
    ...     dims = ["storm", "time"]
    ... )
    >>> da2 = xr.DataArray(
    ...     np.array(
    ...         [
    ...             [15, 16, 17, 18],
    ...             [19, 20, 21, 22],
    ...             [23, 24, 25, 26],
    ...             [27, 28, 29, 30],
    ...             [31, 32, 33, 34],
    ...             [35, 36, 37, 38],
    ...         ]
    ...     ),
    ...     coords = {"storm": range(6), "time": range(4)},
    ...     dims = ["storm", "time"]
    ... )
    >>> smooth_fill(da1, da2)
    <xarray.DataArray (storm: 6, time: 4)>
    array([[ 0.9375    ,  1.        ,  2.        ,  3.        ],
           [ 3.61904762,  3.80952381,  4.        ,  5.        ],
           [ 6.        ,  7.        ,  7.29166667,  7.58333333],
           [ 8.        ,  9.        , 10.        , 10.34482759],
           [11.        , 12.        , 13.        , 14.        ],
           [35.        , 36.        , 37.        , 38.        ]])
    Coordinates:
      * storm    (storm) int64 0 1 2 3 4 5
      * time     (time) int64 0 1 2 3
    """

    da1 = da1_in.copy()
    da2 = da2_in.copy()
    either_non_null = da1.notnull() | da2.notnull()

    da1 = da1.interpolate_na(dim=time_dim, use_coordinate=True)
    da2 = da2.interpolate_na(dim=time_dim, use_coordinate=True)
    for da in [da1, da2]:
        assert da.interpolate_na(dim=time_dim).notnull().sum() == da.notnull().sum()

    adjust = da1.reindex({other_dim: da2[other_dim]})
    first_valid_index = (adjust.notnull() & da2.notnull()).argmax(dim=time_dim)
    last_valid_index = (
        adjust.bfill(time_dim).isnull() | da2.bfill(time_dim).isnull()
    ).argmax(dim=time_dim) - 1

    all_null = adjust.isnull().all(dim=time_dim)
    if not fill_all_null:
        all_null *= False

    est_to_obs_rat_first = adjust.isel({time_dim: first_valid_index}) / da2.isel(
        {time_dim: first_valid_index}
    )

    est_val = da2.where(
        all_null | adjust.ffill(time_dim).notnull(),
        da2 * est_to_obs_rat_first,
    )

    est_to_obs_rat_last = adjust.isel({time_dim: last_valid_index}) / da2.isel(
        {time_dim: last_valid_index}
    )

    est_val = est_val.where(
        all_null | adjust.bfill(time_dim).notnull(),
        da2 * est_to_obs_rat_last,
    )

    # fill storms with da1 vals using the full da2 time series. For storms with some da1
    # vals, fill the tails using da2 scaled so that it matches at the first and last
    # points seen in both da1 and da2
    out = da1.fillna(est_val)

    # make sure we didn't add vals
    return out.where(either_non_null)


def minimize_simple_production(x, K_values, Y_values):
    """Helper function for getting at the `A` (TFP) and `alpha` (GDP elasticity of
    capital). Returns the sum of squared errors with respect to actual GDP values.

    Parameters
    ----------
    x : array-like of floats
        divided into `A` (TFP) and `alpha` (GDP elasticity of capital)
    K_values : array-like of floats
        containing historical capital values (in the case of only-capital production
        functional form) or historical per-capita capital values (in the case of Cobb-
        Douglas functional form)
    Y_values : array-like of floats
        containing historical GDP values (in the case of only-capital production
        functional form) or historical per-capita GDP values (in the case of Cobb-
        Douglas functional form)

    Returns
    -------
    sse : float
        Sum of squared errors from netting the actual GDP values from estimated
        GDP values assuming a functional form

    """
    A, alpha = x

    diff = A * (K_values**alpha) - Y_values
    sse = np.sum(diff**2)

    return sse


def MPK_init_calc(
    ccode,
    hist_df,
    base2010_df,
    alpha_overall,
    hist_YKP=["rgdpna_19", "rnna_19", "pop"],
    base_YKP=["gdp", "capital", "pop"],
    init_A_alpha=[100, 1],
):
    """Function for calculating the value of MPK (marginal product of capital) of the
    country specified by `ccode` and in the year specified by `year`.
    Parameters
    ----------
    ccode : str
        country code of the country we need to calculate the MPK for
    hist_df : pandas.DataFrame
        dataframe containing historical (1950-2020) information on GDP, capital stock,
        and population; should contain the column names in `hist_YKP`. Note that its
        values are in millions (of dollars for GDP and capital, of people
        for population)
    base2010_df : pandas.DataFrame
        dataframe containing projected 2010 information on GDP and population and
        baseline 2010 historical capital stock information; should contain the column
        names in `base_YKP`
    alpha_overall : array-like of floats
        should contain elasticities of GDP w.r.t. capital values that have been pre-
        calculated; two elements, the former being our own calculation of the elasticity
        and the latter being the elasticity calculated in Crespo Cuaresma (2017)
    hist_YKP : array-like of str
        column names (of `hist_df`) in the following order: constant PPP GDP
        variable, constant PPP capital stock variable, and population variable
    base_YKP : array-like of str
        column names (of `base2010_df`) in the following order: constant PPP GDP
        variable, constant PPP capital stock variable, and population variable
    init_A_alpha : array-like of floats
        points of initialization for `A` (TFP) and `alpha` (elasticity of GDP w.r.t.
        capital)

    Returns
    -------
    MPK_overall_our, MPK_overall_iiasa, MPK_country_pc, MPK_country : tuple of floats
        calculated MPKs using different versions of the GDP elasticity w.r.t. capital,
        first - using our self-calculated elasticity,
        second - using the Crespo Cuaresma (2017) elasticity,
        third - using the country-specific elasticity assuming Cobb-Douglass function,
        fourth - using the country-specific elasticity assuming capital-only function

    """

    # Y, K, pop values of the years that we want to examine
    histccodes = hist_df.index.get_level_values("ccode").unique()
    baseccodes = base2010_df.index.get_level_values("ccode").unique()
    msg_error = "`ccode` must be in both `hist_df` and `base2010_df`."
    assert (ccode in histccodes) and (ccode in baseccodes), msg_error

    # multiplying 1,000,000 since they are in millions
    YKP = hist_df.loc[ccode, hist_YKP].dropna()
    Ys = YKP[hist_YKP[0]].values * 1000000
    Ks = YKP[hist_YKP[1]].values * 1000000
    Ps = YKP[hist_YKP[2]].values * 1000000

    # creating the capital intensity values using projected base 2010 data
    yk_df = base2010_df.loc[
        base2010_df.index.get_level_values("ccode") == ccode, :
    ].copy()
    yk_df = yk_df.reset_index().set_index(["ccode", "ssp", "iam"])[base_YKP]
    yk_df["yk"] = yk_df[base_YKP[0]] / yk_df[base_YKP[1]]

    # if all zeros for any of the three variables, no reason to calculate MPK
    if (Ys == 0).all() or (Ks == 0).all() or (Ps == 0).all():
        yk_df["mpk_our"], yk_df["mpk_iiasa"] = 0, 0
        yk_df["mpk_ctry_cd"], yk_df["mpk_ctry_co"] = 0, 0
        return yk_df

    # let us sort them in the order of Ks, just in case
    KYPs = np.array(sorted(zip(Ks, Ys, Ps)))
    Ks, Ys, Ps = KYPs[:, 0], KYPs[:, 1], KYPs[:, 2]

    # optimizing values for A (total factor productivity) and alpha (GDP elasticity
    # wrt. capital); capital-only
    A_alpha_getter = lambda x: minimize_simple_production(x, Ks, Ys)
    A, alpha = opt_min(
        A_alpha_getter, init_A_alpha, bounds=((0, np.inf), (0, np.inf))
    ).x

    # optimizing values for A and alpha; Cobb-Douglas
    A_alpha_getter = lambda x: minimize_simple_production(x, Ks / Ps, Ys / Ps)
    A_pc, alpha_pc = opt_min(
        A_alpha_getter, init_A_alpha, bounds=((0, np.inf), (0, np.inf))
    ).x

    # calculating MPK values based on the above A and alpha calculations
    yk_df["mpk_our"] = alpha_overall[0] * yk_df["yk"]
    yk_df["mpk_iiasa"] = alpha_overall[-1] * yk_df["yk"]
    yk_df["mpk_ctry_cd"] = alpha_pc * yk_df["yk"]
    yk_df["mpk_ctry_co"] = alpha * yk_df["yk"]

    return yk_df


def pim_single_ctry(
    ccode_df,
    MPK_init,
    alpha_overall,
    MPK_var="mpk_our",
    scenarios=SCENARIOS,
    yr_startend=[2010, 2100],
    MPK_bar=0.1,
    gamma_MPK=0.985,
    gamma_I=0.98,
    Yvar="gdp",
    Kvar="capital",
    iy_var="iy_ratio",
    depre_overall_var="delta",
    depre_ctry_var="delta_c",
):
    """Function for running the perpetual inventory method (PIM, as described in
    Dellink et al., 2017), for a specific country, for each SSP-IAM scenario.

    ----------
    ccode_df : pandas.DataFrame
        DataFrame containing country-specific information for conducting the by-country
        PIM process to acquire capital stock projections. Needs to contain `Yvar`,
        `Kvar`, with indices `ccode`, `year`, `ssp`, and `iam`.
    MPK_init : pandas.DataFrame
        DataFrame containing initial-year marginal product of capital. Also should
        contain depreciation rates; so should contain `MPK_var`, `depre_overall_var`,
        `iy_var`, and `depre_ctry_var` and with index `ccode`, `ssp`, and `iam`
    alpha_overall : float
        elasticity of GDP w.r.t. capital, global and not country-specific
    MPK_var : str
        column name for the initial-year marginal product of capital
    scenarios : array-like of tuples of str
        array-like of tuples containing SSP and IAM (in that order) scenarios
    yr_startend : array-like of ints
        starting year and end year of projection
    MPK_bar : float
        long-term elasticity of GDP w.r.t. capital, value 0.1 taken from Dellink et al.
        (2017)
    gamma_MPK : float
        velocity of converging to long-term elasticity of GDP w.r.t. capital, value
        0.985 taken from Dellink et al. (2017)
    gamma_I : float
        velocity of converging to long-term investment-to-GDP ratio, value 0.98 taken
        from Dellink et al. (2017)
    Yvar : str
        column name of the constant PPP GDP variable
    Kvar : str
        column name of the (initial-year) constant PPP capital stock variable
    iy_var : str
        column name of the (initial-year) investment-to-GDP variable
    depre_overall_var : str
        depreciation rate variable (over all countries)
    depre_ctry_var : str
        country-specific depreciation rate variable

    Returns
    -------
    ccode_df : pandas.DataFrame
        DataFrame containing the updated values of capital stock projection estimates

    """
    newvar = "{}_estim".format(Kvar)
    ccode = ccode_df.index.get_level_values("ccode").values[0]

    ## delta is same across all scenarios
    delta, delta_r = MPK_init.loc[
        (ccode, "SSP1", "OECD"), [depre_overall_var, depre_ctry_var]
    ].values

    ccode_df["MPK"], ccode_df["IY"] = np.nan, np.nan
    ccode_df[newvar], ccode_df["KY"] = np.nan, np.nan
    for yr in range(yr_startend[0], yr_startend[-1] + 1):
        for scen in scenarios:
            ## advancing MPK values annually
            ssp, iam = scen
            if yr == yr_startend[0]:
                MPK = MPK_init.loc[(ccode, ssp, iam), MPK_var]
            else:
                prev_MPK = ccode_df.loc[(ccode, yr - 1, ssp, iam), "MPK"]
                MPK = gamma_MPK * prev_MPK + (1 - gamma_MPK) * MPK_bar
            ccode_df.loc[(slice(None), yr, ssp, iam), "MPK"] = MPK
            ky_LT = alpha_overall / MPK

            ## year-to-year GDP growth rates
            if yr != yr_startend[-1]:
                g_Ys = ccode_df.loc[(ccode, [yr, yr + 1], ssp, iam), Yvar].values
                Y_yr = g_Ys[0]
            else:
                g_Ys = ccode_df.loc[(ccode, [yr - 1, yr], ssp, iam), Yvar].values
                Y_yr = g_Ys[1]
            g_Y = g_Ys[-1] / g_Ys[0] - 1

            ## long-run I-to-Y ratio
            iy_LT = (g_Y + delta) * ky_LT

            ## I-to-Y ratios time series
            if yr == yr_startend[0]:
                IY = MPK_init.loc[(ccode, ssp, iam), iy_var]
            else:
                prev_IY = ccode_df.loc[(ccode, yr - 1, ssp, iam), "IY"]
                IY = (gamma_I * prev_IY) + (1 - gamma_I) * iy_LT
            ccode_df.loc[(slice(None), yr, ssp, iam), "IY"] = IY

            ## Perpetual inventory method capital stock time series
            if yr == yr_startend[0]:
                K_yr = MPK_init.loc[(ccode, ssp, iam), Kvar]
            else:
                prev_K = ccode_df.loc[(ccode, yr - 1, ssp, iam), newvar]
                K_yr = (1 - delta_r) * prev_K + IY * Y_yr
            ccode_df.loc[(slice(None), yr, ssp, iam), newvar] = K_yr
            ccode_df.loc[(slice(None), yr, ssp, iam), "KY"] = K_yr / Y_yr

    return ccode_df


def examine_against_fig6(pim_df, intensity="KY", fig_size=(18, 9)):
    """
    Function to examine the estimated capital intensity (the variable `intensity` in the
    DataFrame `pim_df`) against the Dellink et al. (2017) output of the same variable
    for four countries Tanzania, India, China, and the United States (shown in Fig. 6 of
    the paper). Also calculates the SSE across own estimates and Dellink et al. (2017)'s
    numbers.

    Parameters
    ----------
    pim_df : pandas DataFrame
        containing the `intensity` variable; should have indices `ccode`, `year`,
        `ssp`, and `iam` (in that order)
    intensity : str
        capital intensity variable in `pim_df`
    fig_size : tuple of floats or ints
        to set the output figure size

    Returns
    -------
    sse : float
        SSE (w.r.t. Dellink et al. (2017) Figure 6) calculated
    also, presents the bar graphs (containing capital intensity values from data)
        plotted in comparison to Dellink et al. (2017) Figure 6

    """

    FOUR_CTRIES = ["TZA", "IND", "CHN", "USA"]
    SSP = ["SSP{}".format(x) for x in range(5, 0, -1)]
    FIG_YRS = [2100, 2050, 2020]

    ## preparing the figures
    fig, (ax1, ax2) = plt.subplots(1, 2, figsize=(18, 9))
    which = np.arange(0.1, 15 * 0.5 + 0.1, 0.5)
    which = which + np.array(range(0, len(which))) * 0.1

    ## from Dellink et al. (2017); had to measure the figure with a ruler
    ky_cm = 3 / 6.525
    dellink_case = pd.DataFrame(
        list(lstprod(*[FOUR_CTRIES, FIG_YRS, SSP])), columns=["ccode", "year", "ssp"]
    )
    dellink_case[intensity] = np.nan
    dellink_case["year"] = dellink_case["year"].astype("int64")
    dellink_case.set_index(["ccode", "year", "ssp"], inplace=True)

    ## Values from Figure 6, in the order of SSP5 -> SSP1 and 2100, 2050, 2020
    TZN = [
        np.array([6.2, 4.45, 4.4]) * ky_cm,
        np.array([6.95, 6.1, 4.475]) * ky_cm,
        np.array([6.25, 5.675, 4.5]) * ky_cm,
        np.array([5.95, 5.175, 4.45]) * ky_cm,
        np.array([6.25, 4.65, 4.45]) * ky_cm,
    ]
    IND = [
        np.array([7.4, 5.7, 5.75]) * ky_cm,
        np.array([7.575, 6.7, 5.8]) * ky_cm,
        np.array([7.65, 7.45, 5.85]) * ky_cm,
        np.array([7.3, 6.525, 5.775]) * ky_cm,
        np.array([7.6, 5.95, 5.75]) * ky_cm,
    ]
    CHN = [
        np.array([9.9, 8.45, 6.35]) * ky_cm,
        np.array([10.25, 9.55, 6.475]) * ky_cm,
        np.array([9.8, 10.55, 6.525]) * ky_cm,
        np.array([9.6, 9.55, 6.45]) * ky_cm,
        np.array([10.45, 8.8, 6.4]) * ky_cm,
    ]
    USA = [
        np.array([6.25, 5.4, 5.05]) * ky_cm,
        np.array([6.75, 5.9, 5.1]) * ky_cm,
        np.array([7.275, 6.325, 5.15]) * ky_cm,
        np.array([6.9, 6.05, 5.1]) * ky_cm,
        np.array([6.65, 5.8, 5.1]) * ky_cm,
    ]
    for i, ct in enumerate([TZN, IND, CHN, USA]):
        ctry = FOUR_CTRIES[i]
        for j, row in enumerate(ct):
            ssp = SSP[j]
            dellink_case.loc[(ctry, FIG_YRS, ssp), intensity] = row

    labs = []
    for j, ssp in enumerate(SSP):
        labs += ["2100", "{}   2050".format(ssp), "2020"]

    ax1.set_yticks(which + 0.15)
    ax1.set_yticklabels(labs)
    dellink_vals = []
    for l, ctry in enumerate(FOUR_CTRIES):
        ctry_vals = []
        for ssp in SSP:
            ctry_vals += list(dellink_case.loc[(ctry, FIG_YRS, ssp), intensity].values)
        ax1.barh(which + l * 0.1, ctry_vals, height=0.1, label=ctry)
        dellink_vals += ctry_vals
    ax1.legend()
    ax1.set_title("Capital intensities for selected countries, Dellink et al. (2017)")

    ax2.set_yticks(which + 0.15)
    ax2.set_yticklabels(labs)
    our_vals = []
    for l, ctry in enumerate(FOUR_CTRIES):
        ctry_vals = []
        for ssp in SSP:
            ctry_vals += list(
                pim_df.loc[(ctry, FIG_YRS, ssp, "OECD"), intensity].values
            )
        ax2.barh(which + l * 0.1, ctry_vals, height=0.1, label=ctry)
        our_vals += ctry_vals
    mx = max(our_vals + dellink_vals)
    ax_set = np.linspace(0, np.ceil(mx), 5)
    sse = ((np.array(our_vals) - np.array(dellink_vals)) ** 2).sum()
    sser = round(sse, 3)

    ax1.set_xticks(ax_set)
    ax2.set_xticks(ax_set)

    ax2.legend()
    ax2.set_title("Capital intensities, our own replication using the OECD method")

    fig.suptitle("Comparison of capital intensities; SSE={}".format(sser), fontsize=12)
    fig.show()

    return sse


def top_bottom_10(df, yr=2100, ssp="SSP3", capvar="capital_estim"):
    """Shows the top ten and bottom ten according to `capvar` in the DataFrame `df`
    in the year `yr` and the SSP `ssp`; figures for IIASA and OECD IAMs are drawn
    separately.

    Parameters
    ----------
    df : pandas DataFrame
        containing `capvar` variable, with indices `ccode`, `year`,
        `ssp`, and `iam` (in that order)
    yr : int
        year in which we would like to compare the `capvar` values across countries
    ssp : str
        SSP scenario that we would like to examine
    capvar : str
        the name of the variable to produce top 10 and bottom 10 countries from

    Returns
    -------
    None, but presents the top 10 and bottom 10 countries by IAMs in bar graphs

    """

    fig, (ax1, ax2) = plt.subplots(1, 2, figsize=(14, 14))

    iiasa_df = df.loc[(slice(None), yr, ssp, "IIASA"), [capvar]].copy()
    iiasa_df.sort_values([capvar], inplace=True)
    iiasa_sma = iiasa_df.index.get_level_values("ccode")[0:10]
    iiasa_sma_vals = np.log(iiasa_df[capvar].values[0:10])

    small = list(range(1, 11))
    ax1.barh(small, iiasa_sma_vals, label="Bottom 10", color="orange", height=0.8)
    ax1.set_yticks(small)
    ax1.set_yticklabels(iiasa_sma)

    iiasa_big = iiasa_df.index.get_level_values("ccode")[-10:]
    iiasa_big_vals = np.log(iiasa_df[capvar].values[-10:])

    big = list(range(11, 21))
    ax1.barh(big, iiasa_big_vals, label="Top 10", color="#87CEEB", height=0.8)
    ax1.set_yticks(small + big)
    ax1.set_yticklabels(np.hstack([iiasa_sma, iiasa_big]))
    fig.suptitle("Log of capital stock in the year {} and {} scenario".format(yr, ssp))
    ax1.set_title("Case for IIASA")
    ax1.set_xlabel("Log of millions of dollars")

    oecd_df = df.loc[(slice(None), yr, ssp, "OECD"), [capvar]].copy()
    oecd_df.sort_values([capvar], inplace=True)
    oecd_sma = oecd_df.index.get_level_values("ccode")[0:10]
    oecd_sma_vals = np.log(oecd_df[capvar].values[0:10])

    ax2.barh(small, oecd_sma_vals, label="Bottom 10", color="orange", height=0.8)
    ax2.set_yticks(small)
    ax2.set_yticklabels(oecd_sma)

    oecd_big = oecd_df.index.get_level_values("ccode")[-10:]
    oecd_big_vals = np.log(oecd_df[capvar].values[-10:])

    ax2.barh(big, oecd_big_vals, label="Top 10", color="#87CEEB", height=0.8)
    ax2.set_yticks(small + big)
    ax2.set_yticklabels(np.hstack([oecd_sma, oecd_big]))
    ax2.set_title("Case for OECD")
    ax2.set_xlabel("Log of millions of dollars")

    fig.show()

    return None<|MERGE_RESOLUTION|>--- conflicted
+++ resolved
@@ -719,11 +719,7 @@
     overlap and then use the `da2_in` values only to estimate the "change" in values
     over time, using a ratio of predicted value in the desired time to the reference
     time. This can also be used when, for example, `da1_in` refers to RMW and `da2_in`
-<<<<<<< HEAD
-    refers to ROCI. In this case, you want to define `fill_all_null=False` to avoid
-=======
     refers to ROCI. In this case, you want to define ``fill_all_null=False`` to avoid
->>>>>>> a3e8de32
     filling RMW with ROCI when no RMW values are available but some ROCI values are
     available.
 
