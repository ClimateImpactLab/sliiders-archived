--- conflicted
+++ resolved
@@ -472,7 +472,6 @@
 HIGHEST_WITHELEV_EXPOSURE_METERS = 20
 ELEV_CAP = HIGHEST_WITHELEV_EXPOSURE_METERS + 1  # "higher than coastal" value
 
-<<<<<<< HEAD
 ## Spatial
 
 # Area, in "square degrees", above which we will consider endorheic basins as protected areas
@@ -484,9 +483,6 @@
 # a "protected area"
 ENDORHEIC_BASIN_OCEAN_BUFFER = 0.2
 
-=======
-# Spatial
->>>>>>> c111c602
 MAX_VORONOI_COMPLEXITY = (
     40e6  # Maximum number of initial points in shapefile when generating Voronoi
 )
