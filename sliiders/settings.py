from pathlib import Path

import numpy as np
import pandas as pd

from . import __file__ as pkg_init_name
from .gcs import FS, fuse_to_gcsmap

# Versions
GLOBAL_PROTECTED_AREAS_VERS = "v0.1"
US_PROTECTED_AREAS_VERS = "v0.1"
LEVEES_VERS = "v0.1"
GPW_VERS = "v4rev11"
LANDSCAN_YEAR = "2019"
LANDSCAN_VERS = f"LandScan Global {LANDSCAN_YEAR}"
GADM_VERS = "gadm36"
LITPOP_VERS = "LitPop_v1_2"
LITPOP_DATESTAMP = "20220118"
GEG15_VERS = "v0.1"
EXPOSURE_BLENDED_VERS = "v0.5"
EXPOSURE_BINNED_VERS = "v0.14"
COUNTRY_LEVEL_TABLE_VERS = "v0.10"
DATUM_CONVERSION_VERS = "v0.3"
SLIIDERS_VERS = "v1.0"
PWT_DATESTAMP = "20220328"
<<<<<<< HEAD
=======
MPD_DATESTAMP = "20220329"
WB_WDI_DATESTAMP = "20220329"
ALAND_STATISTICS_DATESTAMP = "20220329"
GWDB_DATESTAMP = "20220321"
OECD_DATESTAMP = "20220329"
UN_AMA_DATESTAMP = "20220329"
IMF_WEO_VERS = "October_2021"
UN_WPP_VERS = "2019"
IIASA_PROJECTIONS_DOWNLOAD_VERS = "2018"
>>>>>>> 127e5058

# Definitions
SPATIAL_WARNINGS_TO_IGNORE = [
    "CRS mismatch between the CRS",
    "Geometry is in a geographic CRS",
    "initial implementation of Parquet.",
    "Iteration over",
    "__len__ for multi-part geometries",
    "The array interface is deprecated",
    "Only Polygon objects have interior rings",
]

# SLIIDERS-SLR PARAMS
LOCALIZESL_COREFILES = {
    "SLRProjections190726core_SEJ_full": ["L", "H"],
    "SLRProjections170113GRIDDEDcore": [None],
    "SLRProjections200204GRIDDEDcore_D20": [None],
    "SLRProjections210628GRIDDEDcore_SROCC": [None],
}
LOCALIZESL_REV = "c9b020a0f9409cde3f6796ca936f229c90f7d5c6"

# Aland Islands, Western Sahara, Libya, Palestine, South Sudan, Syria, Kosovo
ISOS_IN_GEG_NOT_LITPOP = ["ALA", "ESH", "LBY", "PSE", "SSD", "SYR", "XKX"]

## for organizing scenarios
SSP_PROJ_ORG_SER = pd.Series(
    {
        "SSP1_v9_130219": "SSP1",
        "SSP1_v9_130325": "SSP1",
        "SSP1_v9_130424": "SSP1",
        "SSP1_v9_130115": "SSP1",
        "SSP2_v9_130219": "SSP2",
        "SSP2_v9_130325": "SSP2",
        "SSP2_v9_130424": "SSP2",
        "SSP2_v9_130115": "SSP2",
        "SSP3_v9_130219": "SSP3",
        "SSP3_v9_130325": "SSP3",
        "SSP3_v9_130424": "SSP3",
        "SSP3_v9_130115": "SSP3",
        "SSP4_v9_130219": "SSP4",
        "SSP4_v9_130325": "SSP4",
        "SSP4_v9_130424": "SSP4",
        "SSP4_v9_130115": "SSP4",
        "SSP4d_v9_130115": "SSP4",
        "SSP5_v9_130219": "SSP5",
        "SSP5_v9_130325": "SSP5",
        "SSP5_v9_130424": "SSP5",
        "SSP5_v9_130115": "SSP5",
        "IIASA GDP": "IIASA",
        "IIASA-WiC POP": "IIASA-WiC",
        "NCAR": "NCAR",
        "OECD Env-Growth": "OECD",
        "PIK GDP-32": "PIK",
    }
)
SCENARIOS = [
    ("SSP1", "OECD"),
    ("SSP1", "IIASA"),
    ("SSP2", "OECD"),
    ("SSP2", "IIASA"),
    ("SSP3", "OECD"),
    ("SSP3", "IIASA"),
    ("SSP4", "OECD"),
    ("SSP4", "IIASA"),
    ("SSP5", "OECD"),
    ("SSP5", "IIASA"),
]

## country ISO code groupings
EXCLUDED_ISOS = ["ATA", "XCA"]

FRA_MSNG = [
    "REU",
    "WLF",
    "ATF",
    "SPM",
    "AND",
    "BLM",
    "GLP",
    "GUF",
    "MAF",
    "MCO",
    "MTQ",
    "MYT",
    "NCL",
    "PYF",
]
USA_MSNG = [
    "ASM",
    "GUM",
    "LIE",
    "MNP",
    "PRK",
    "SOM",
    "MHL",
    "FSM",
    "ERI",
    "CUB",
    "UMI",
    "VIR",
]
PPP_CCODE_IF_MSNG = {
    "AUS": ["CCK", "CXR", "HMD", "NFK"],
    "DNK": ["GRL", "FRO"],
    "FRA": FRA_MSNG,
    "FIN": ["ALA"],
    "ITA": ["VAT", "SMR"],
    "USA": USA_MSNG,
    "MAR": ["ESH"],
    "CUW": ["BES"],
    "NZL": ["NIU", "COK", "TKL"],
    "NOR": ["BVT", "SJM"],
    "GBR": ["IMN", "FLK", "GGY+JEY", "GIB", "PCN", "SGS", "SHN", "GGY", "JEY"],
    "ESH": ["MAR"],
}

PWT_ISOS = [
    "ABW",
    "AGO",
    "AIA",
    "ALB",
    "ARE",
    "ARG",
    "ARM",
    "ATG",
    "AUS",
    "AUT",
    "AZE",
    "BDI",
    "BEL",
    "BEN",
    "BFA",
    "BGD",
    "BGR",
    "BHR",
    "BHS",
    "BIH",
    "BLR",
    "BLZ",
    "BMU",
    "BOL",
    "BRA",
    "BRB",
    "BRN",
    "BTN",
    "BWA",
    "CAF",
    "CAN",
    "CHE",
    "CHL",
    "CHN",
    "CIV",
    "CMR",
    "COD",
    "COG",
    "COL",
    "COM",
    "CPV",
    "CRI",
    "CUW",
    "CYM",
    "CYP",
    "CZE",
    "DEU",
    "DJI",
    "DMA",
    "DNK",
    "DOM",
    "DZA",
    "ECU",
    "EGY",
    "ESP",
    "EST",
    "ETH",
    "FIN",
    "FJI",
    "FRA",
    "GAB",
    "GBR",
    "GEO",
    "GHA",
    "GIN",
    "GMB",
    "GNB",
    "GNQ",
    "GRC",
    "GRD",
    "GTM",
    "GUY",
    "HKG",
    "HND",
    "HRV",
    "HTI",
    "HUN",
    "IDN",
    "IND",
    "IRL",
    "IRN",
    "IRQ",
    "ISL",
    "ISR",
    "ITA",
    "JAM",
    "JOR",
    "JPN",
    "KAZ",
    "KEN",
    "KGZ",
    "KHM",
    "KNA",
    "KOR",
    "KWT",
    "LAO",
    "LBN",
    "LBR",
    "LCA",
    "LKA",
    "LSO",
    "LTU",
    "LUX",
    "LVA",
    "MAC",
    "MAR",
    "MDA",
    "MDG",
    "MDV",
    "MEX",
    "MKD",
    "MLI",
    "MLT",
    "MMR",
    "MNE",
    "MNG",
    "MOZ",
    "MRT",
    "MSR",
    "MUS",
    "MWI",
    "MYS",
    "NAM",
    "NER",
    "NGA",
    "NIC",
    "NLD",
    "NOR",
    "NPL",
    "NZL",
    "OMN",
    "PAK",
    "PAN",
    "PER",
    "PHL",
    "POL",
    "PRT",
    "PRY",
    "PSE",
    "QAT",
    "ROU",
    "RUS",
    "RWA",
    "SAU",
    "SDN",
    "SEN",
    "SGP",
    "SLE",
    "SLV",
    "SRB",
    "STP",
    "SUR",
    "SVK",
    "SVN",
    "SWE",
    "SWZ",
    "SXM",
    "SYC",
    "SYR",
    "TCA",
    "TCD",
    "TGO",
    "THA",
    "TJK",
    "TKM",
    "TTO",
    "TUN",
    "TUR",
    "TWN",
    "TZA",
    "UGA",
    "UKR",
    "URY",
    "USA",
    "UZB",
    "VCT",
    "VEN",
    "VGB",
    "VNM",
    "YEM",
    "ZAF",
    "ZMB",
    "ZWE",
]

UNINHABITED_ISOS = ["ATF", "BVT", "CL-", "HMD", "IOT", "SGS"]
OTHER_ISOS = [
    "AFG",
    "ALA",
    "AND",
    "ASM",
    "BES",
    "BLM",
    "CCK",
    "COK",
    "CUB",
    "CXR",
    "ERI",
    "ESH",
    "FLK",
    "FRO",
    "FSM",
    "GGY",
    "GIB",
    "GLP",
    "GRL",
    "GUF",
    "GUM",
    "IMN",
    "JEY",
    "KIR",
    "KO-",
    "LBY",
    "LIE",
    "MAF",
    "MCO",
    "MHL",
    "MNP",
    "MTQ",
    "MYT",
    "NCL",
    "NFK",
    "NIU",
    "NRU",
    "PCN",
    "PLW",
    "PNG",
    "PRI",
    "PRK",
    "PYF",
    "REU",
    "SHN",
    "SJM",
    "SLB",
    "SMR",
    "SOM",
    "SPM",
    "SSD",
    "TKL",
    "TLS",
    "TON",
    "TUV",
    "UMI",
    "VAT",
    "VIR",
    "VUT",
    "WLF",
    "WSM",
]

ALL_ISOS = np.sort(np.union1d(PWT_ISOS, UNINHABITED_ISOS + OTHER_ISOS))
EXTENDED_ISOS = ["GGY+JEY", "CHI", "XKX"]
ALL_ISOS_EXTENDED = np.sort(np.union1d(ALL_ISOS, EXTENDED_ISOS))

CTRIES_REGIONS_GWDB_2021 = [
    "Afghanistan",
    "Albania",
    "Algeria",
    "Angola",
    "Argentina",
    "Armenia",
    "Australia",
    "Austria",
    "Azerbaijan",
    "Bahamas",
    "Bahrain",
    "Bangladesh",
    "Barbados",
    "Belarus",
    "Belgium",
    "Belize",
    "Benin",
    "Bolivia",
    "Bosnia and Herzegovina",
    "Botswana",
    "Brazil",
    "British Caribbean",
    "Brunei",
    "Bulgaria",
    "Burkina Faso",
    "Burundi",
    "Cambodia",
    "Cameroon",
    "Canada",
    "Central African Republic",
    "Chad",
    "Chile",
    "China",
    "Colombia",
    "Comoros",
    "Congo, Dem. Rep.",
    "Congo, Rep.",
    "Costa Rica",
    "Croatia",
    "Cyprus",
    "Czechia",
    "Denmark",
    "Djibouti",
    "Dutch Caribbean",
    "Ecuador",
    "Egypt",
    "El Salvador",
    "Equatorial Guinea",
    "Eritrea",
    "Estonia",
    "Ethiopia",
    "Fiji",
    "Finland",
    "France",
    "French Caribbean",
    "Gabon",
    "Gambia",
    "Georgia",
    "Germany",
    "Ghana",
    "Greece",
    "Guinea",
    "Guinea-Bissau",
    "Guyana",
    "Haiti",
    "Hong Kong",
    "Hungary",
    "Iceland",
    "India",
    "Indonesia",
    "Iran",
    "Iraq",
    "Ireland",
    "Israel",
    "Italy",
    "Jamaica",
    "Japan",
    "Jordan",
    "Kazakhstan",
    "Kenya",
    "Korea",
    "Kuwait",
    "Kyrgyzstan",
    "Laos",
    "Latvia",
    "Lebanon",
    "Lesotho",
    "Liberia",
    "Libya",
    "Lithuania",
    "Luxembourg",
    "Madagascar",
    "Malawi",
    "Malaysia",
    "Maldives",
    "Mali",
    "Malta",
    "Mauritania",
    "Mauritius",
    "Melanesia",
    "Mexico",
    "Micronesia",
    "Moldova",
    "Mongolia",
    "Montenegro",
    "Morocco",
    "Mozambique",
    "Myanmar",
    "Namibia",
    "Nepal",
    "Netherlands",
    "New Zealand",
    "Nicaragua",
    "Niger",
    "Nigeria",
    "Norway",
    "Oman",
    "Pakistan",
    "Panama",
    "Papua New Guinea",
    "Paraguay",
    "Peru",
    "Philippines",
    "Poland",
    "Polynesia",
    "Portugal",
    "Qatar",
    "Romania",
    "Russia",
    "Rwanda",
    "Sao Tome and Principe",
    "Saudi Arabia",
    "Senegal",
    "Serbia",
    "Seychelles",
    "Sierra Leone",
    "Singapore",
    "Slovakia",
    "Slovenia",
    "South Africa",
    "Spain",
    "Sri Lanka",
    "Sudan",
    "Suriname",
    "Sweden",
    "Switzerland",
    "Syria",
    "Taiwan",
    "Tajikistan",
    "Tanzania",
    "Thailand",
    "Timor-Leste",
    "Togo",
    "Trinidad and Tobago",
    "Tunisia",
    "Turkey",
    "Turkmenistan",
    "Uganda",
    "Ukraine",
    "United Arab Emirates",
    "United Kingdom",
    "United States",
    "Uruguay",
    "Venezuela",
    "Vietnam",
    "Yemen",
    "Zambia",
    "Zimbabwe",
    "Africa",
    "Asia-Pacific",
    "China",
    "Europe",
    "India",
    "Latin America",
    "North America",
    "World",
]

# Region names to skip when organizing CIA WFB
REGIONS_TO_SKIP_CIA_WFB = [
    "Southern Ocean",
    "Indian Ocean",
    "Arctic Ocean",
    "Atlantic Ocean",
    "Pacific Ocean",
    "Baker Island",
]

# Dask image name
DASK_IMAGE = "gcr.io/rhg-project-1/pytc-image-devbase:latest"

# Constants
## Data
LITPOP_GRID_WIDTH = 1 / 120
GEG_GRID_WIDTH = 1 / 24
LANDSCAN_GRID_WIDTH = 1 / 120

EXPOSURE_BIN_WIDTH_V = 1 / 10  # meters
EXPOSURE_BIN_WIDTH_H = 1 / 10  # 10cm
HIGHEST_WITHELEV_EXPOSURE_METERS = 20
ELEV_CAP = HIGHEST_WITHELEV_EXPOSURE_METERS + 1  # "higher than coastal" value

## Spatial
MAX_VORONOI_COMPLEXITY = (
    40e6  # Maximum number of initial points in shapefile when generating Voronoi
)

# Width, in degrees, of squares in which to divide the shapes of administrative regions.
# The smaller shapes are more manageable and computationally efficient in many
# geometry-processing algorithms
DEFAULT_BOX_SIZE = 1.0

DENSIFY_TOLERANCE = 0.01
MARGIN_DIST = 0.001
ROUND_INPUT_POINTS = 6
SMALLEST_INTERIOR_RING = 1e-13

# What are the return periods (in years) we allow for retreat and protect standards
SVALS = np.array([10, 100, 1000, 10000])

# Paths and Directories
HOME = Path(pkg_init_name).parent.parent

DIR_DATA = Path("/gcs/rhg-data/impactlab-rhg/coastal/sliiders")

DIR_DATA_RAW = DIR_DATA / "raw"
DIR_DATA_INT = DIR_DATA / "int"
DIR_RESULTS = DIR_DATA / "output"

DIR_EXPOSURE_RAW = DIR_DATA_RAW / "exposure"
DIR_EXPOSURE_INT = DIR_DATA_INT / "exposure"

DIR_LITPOP_RAW = DIR_EXPOSURE_RAW / "asset_value" / "litpop" / LITPOP_DATESTAMP
PATH_LITPOP_RAW = DIR_LITPOP_RAW / LITPOP_VERS / "LitPop_pc_30arcsec_*.csv"

DIR_GEG15_RAW = DIR_EXPOSURE_RAW / "asset_value" / "geg15"
DIR_GEG15_INT = DIR_EXPOSURE_INT / "asset_value" / "geg15" / GEG15_VERS
PATH_GEG15_INT = DIR_GEG15_INT / "gar_exp.parquet"

DIR_SLR_RAW = DIR_DATA_RAW / "slr"
DIR_SLR_INT = DIR_DATA_INT / "slr"

DIR_IFILES_RAW = DIR_SLR_RAW / "ifiles"
DIR_IFILES_INT = DIR_SLR_INT / "ifiles"
PATH_SLR_N_GCMS = fuse_to_gcsmap(DIR_SLR_INT / f"numGCMs_{SLIIDERS_VERS}.zarr", FS)

DIR_GEOGRAPHY_INT = DIR_DATA_INT / "geography"

PATH_CIAM_2016 = fuse_to_gcsmap(
    DIR_DATA_RAW / "CIAM_2016" / "diaz2016_inputs_raw.zarr", FS
)

PATH_SLIIDERS_ECON = fuse_to_gcsmap(
    DIR_RESULTS / f"sliiders-econ-{SLIIDERS_VERS}.zarr", FS
)
PATH_SLIIDERS_SLR = fuse_to_gcsmap(
    DIR_RESULTS / f"sliiders-slr-{SLIIDERS_VERS}.zarr", FS
)

PATH_CIAM_SITES = DIR_GEOGRAPHY_INT / "gtsm_stations_thinned_ciam"
PATH_CIAM_SITES_WITHISO = (
    DIR_GEOGRAPHY_INT / "tmp" / "gtsm_stations_withiso_ciam.parquet"
)
PATH_CIAM_SITES_VORONOI_BY_ISO = (
    DIR_GEOGRAPHY_INT / "tmp" / "gtsm_point_regions_by_iso.parquet"
)

PATH_CIAM_COASTLINES = DIR_GEOGRAPHY_INT / "ne_coastline_lines_CIAM_wexp_or_gtsm"
PATH_CIAM_COASTLINES_BY_ISO = _CIAM_COASTLINES_BY_CIAM_SITE = (
    DIR_GEOGRAPHY_INT / "tmp" / "ne_coastlines_by_iso.parquet"
)
PATH_CIAM_COASTLINES_BY_CIAM_SITE = (
    DIR_GEOGRAPHY_INT / "tmp" / "ne_coastlines_by_gtsm.parquet"
)

DIR_CIAM_VORONOI = (
    DIR_GEOGRAPHY_INT / "ciam_and_adm1_intersections" / EXPOSURE_BINNED_VERS
)
PATH_CIAM_ADM1_VORONOI_INTERSECTIONS = (
    DIR_CIAM_VORONOI / "ciam_and_adm1_intersections.parquet"
)

PATH_CIAM_ADM1_VORONOI_INTERSECTIONS_SHP = (
    DIR_CIAM_VORONOI / "ciam_and_adm1_intersections.shp"
)
PATH_CIAM_POLYS = DIR_CIAM_VORONOI / "ciam_polys.parquet"

DIR_SHAPEFILES = Path("/gcs/rhg-data/impactlab-rhg/spatial/shapefiles/source")

DIR_GADM = Path(DIR_SHAPEFILES / "gadm" / GADM_VERS)

PATH_GADM = DIR_GADM / f"{GADM_VERS}_levels" / f"{GADM_VERS}_levels.gpkg"
PATH_GADM_ADM1 = DIR_GADM / "adm1.parquet"
PATH_GADM_ADM0_VORONOI = DIR_GADM / "adm0_voronoi.parquet"
PATH_GADM_ADM1_VORONOI = DIR_GADM / "adm1_voronoi.parquet"

<<<<<<< HEAD
PATH_PWT_RAW = DIR_EXPOSURE_RAW / "ypk" / "pwt" / PWT_DATESTAMP / "pwt_100.xlsx"

=======
>>>>>>> 127e5058
PATH_EXPOSURE_BLENDED = (
    DIR_EXPOSURE_INT
    / "asset_value"
    / "litpop"
    / EXPOSURE_BLENDED_VERS
    / "LitPop_pc_30arcsec.parquet"
)

DIR_GLOBAL_PROTECTED_AREAS = Path(
    DIR_EXPOSURE_INT
    / "protected_locations"
    / "global"
    / "historical"
    / GLOBAL_PROTECTED_AREAS_VERS
)

PATH_GLOBAL_PROTECTED_AREAS = DIR_GLOBAL_PROTECTED_AREAS / "all_protected_areas.parquet"

DIR_WETLANDS_RAW = DIR_DATA_RAW / "wetlands_mangroves"
DIR_WETLANDS_INT = DIR_DATA_INT / "wetlands_mangroves"
PATH_GLOBCOVER_2009 = (
    DIR_WETLANDS_RAW
    / "Globcover2009_V2.3_Global"
    / "GLOBCOVER_L4_200901_200912_V2.3.tif"
)

PATH_GLOBAL_MANGROVES = (
    DIR_WETLANDS_RAW
    / "GMW_001_GlobalMangroveWatch_2016"
    / "01_Data"
    / "GMW_2016_v2.shp"
)

PATH_WETLANDS_INT = DIR_WETLANDS_INT / "wetlands.shp"

DIR_ELEVATION = Path("/gcs/rhg-data/impactlab-rhg/common_data/elevation")
DIR_ELEVATION_RAW = DIR_ELEVATION / "raw"
DIR_ELEVATION_INT = DIR_ELEVATION / "int"

PATH_SRTM15_PLUS = DIR_ELEVATION_RAW / "srtm15_plus" / "SRTM15_V2.3.nc"
DIR_MSS = DIR_ELEVATION_INT / "CoastalDEM_mss_corrected"
DIR_COASTALDEM = (
    DIR_ELEVATION_RAW / "climate_central" / "coastal_dem_30as" / "CoastalDEM_Global_30m"
)

DIR_LANDSCAN_RAW = DIR_EXPOSURE_RAW / "landscan"
DIR_LANDSCAN_INT = DIR_EXPOSURE_INT / "landscan" / f"ls{LANDSCAN_YEAR}"
PATH_LANDSCAN_INT = DIR_LANDSCAN_INT / "population.parquet"

<<<<<<< HEAD
## Paths and directories specific for the country-level process
DIR_YPK_INT = DIR_EXPOSURE_INT / "ypk"
DIR_YPK_FINAL = DIR_YPK_INT / "finalized"
DIR_YPK_RAW = DIR_EXPOSURE_RAW / "ypk"
PATH_COUNTRY_LEVEL_EXPOSURE = DIR_YPK_FINAL / "gdp_gdppc_pop_capital_1950_2020.parquet"
PATH_COUNTRY_LEVEL_EXPOSURE_PROJ = (
    DIR_YPK_FINAL / "gdp_gdppc_pop_capital_proj_2010_2100.parquet"
)

DIR_GLOBAL_WEALTH_RAW = DIR_YPK_RAW / "global_wealth_databook"
DIR_GLOBAL_WEALTH_INT = DIR_YPK_INT / "global_wealth_databook"
DIR_CIA_RAW = DIR_YPK_RAW / "cia_wfb"

=======
>>>>>>> 127e5058
DIR_EXPOSURE_BINNED = (
    DIR_EXPOSURE_INT / "asset_value" / "binned" / "global" / "historical"
)
DIR_EXPOSURE_BINNED_TMP = DIR_EXPOSURE_BINNED / "tmp"
DIR_EXPOSURE_BINNED_TMP_TILES = DIR_EXPOSURE_BINNED_TMP / "tiles"
DIR_EXPOSURE_BINNED_TMP_TILES_NOLAND = DIR_EXPOSURE_BINNED_TMP / "tiles_noland"
DIR_EXPOSURE_BINNED_TMP_TILES_SEGMENT_AREA = (
    DIR_EXPOSURE_BINNED_TMP / "tiles_segment_area"
)

PATH_EXPOSURE_TILE_LIST = DIR_EXPOSURE_BINNED / "tmp" / "meta" / "tile_list.parquet"
PATH_INLAND_TILE_LIST = (
    DIR_EXPOSURE_BINNED / "tmp" / "meta" / "inland_tile_list.parquet"
)

PATH_EXPOSURE_AREA_BY_CIAM_AND_ELEVATION = (
    DIR_EXPOSURE_BINNED / EXPOSURE_BINNED_VERS / "ciam_segs_area_by_elev.parquet"
)

PATH_EXPOSURE_BINNED_WITHOUTELEV = (
    DIR_EXPOSURE_BINNED
    / EXPOSURE_BINNED_VERS
    / "binned_exposure_withoutelev_base.parquet"
)

PATH_EXPOSURE_BINNED_WITHELEV = (
    DIR_EXPOSURE_BINNED / EXPOSURE_BINNED_VERS / "binned_exposure_withelev_base.parquet"
)

DIR_GEOG_INT = DIR_DATA_INT / "geography"
DIR_GEOG_DATUMS_INT = DIR_GEOG_INT / "datum_conversions"

PATH_GEOG_DATUMS_GRID = fuse_to_gcsmap(
    DIR_GEOG_DATUMS_INT / f"datum_conversions_gridded_{DATUM_CONVERSION_VERS}.zarr", FS
)

PATH_GTSM_SURGE = (
    DIR_DATA_RAW / "esl" / "CODEC_amax_ERA5_1979_2017_coor_mask_GUM_RPS.nc"
)

DIR_CCI_RAW = DIR_DATA_RAW / "cci"
PATH_EXPOSURE_WB_ICP = DIR_CCI_RAW / "world_bank_ICP_2017.csv"
PATH_EXPOSURE_LINCKE = DIR_CCI_RAW / "lincke_2021_country_input.csv"

# Various directories and paths for the country-level ("YPK") workflow
DIR_YPK_INT = DIR_EXPOSURE_INT / "ypk"
DIR_YPK_FINAL = DIR_YPK_INT / "finalized"
DIR_YPK_RAW = DIR_EXPOSURE_RAW / "ypk"
PATH_COUNTRY_LEVEL_EXPOSURE = DIR_YPK_FINAL / "gdp_gdppc_pop_capital_1950_2020.parquet"
PATH_COUNTRY_LEVEL_EXPOSURE_PROJ = (
    DIR_YPK_FINAL / "gdp_gdppc_pop_capital_proj_2010_2100.parquet"
)

DIR_CIA_RAW = DIR_YPK_RAW / "cia_wfb"
DIR_UN_AMA_RAW = DIR_YPK_RAW / "un_ama" / UN_AMA_DATESTAMP
DIR_UN_WPP_RAW = DIR_YPK_RAW / "un_wpp" / UN_WPP_VERS
DIR_WB_WDI_RAW = DIR_YPK_RAW / "wb_wdi" / WB_WDI_DATESTAMP
DIR_OECD_REGIONS_RAW = DIR_YPK_RAW / "oecd_regions" / OECD_DATESTAMP
DIR_IIASA_PROJECTIONS = (
    DIR_YPK_RAW / "iiasa_projections" / IIASA_PROJECTIONS_DOWNLOAD_VERS
)
DIR_ALAND_STATISTICS_RAW = DIR_YPK_RAW / "asub" / ALAND_STATISTICS_DATESTAMP
PATH_GWDB2021_RAW = (
    DIR_YPK_RAW / "gwdb" / GWDB_DATESTAMP / "global-wealth-databook-2021.pdf"
)
PATH_PWT_RAW = DIR_YPK_RAW / "pwt" / PWT_DATESTAMP / "pwt_100.xlsx"
PATH_IMF_WEO_RAW = DIR_YPK_RAW / "imf_weo" / IMF_WEO_VERS / "WEO_iy_ratio_pop_gdp.xlsx"
PATH_MPD_RAW = DIR_YPK_RAW / "mpd" / MPD_DATESTAMP / "maddison_project.xlsx"<|MERGE_RESOLUTION|>--- conflicted
+++ resolved
@@ -23,8 +23,6 @@
 DATUM_CONVERSION_VERS = "v0.3"
 SLIIDERS_VERS = "v1.0"
 PWT_DATESTAMP = "20220328"
-<<<<<<< HEAD
-=======
 MPD_DATESTAMP = "20220329"
 WB_WDI_DATESTAMP = "20220329"
 ALAND_STATISTICS_DATESTAMP = "20220329"
@@ -34,7 +32,6 @@
 IMF_WEO_VERS = "October_2021"
 UN_WPP_VERS = "2019"
 IIASA_PROJECTIONS_DOWNLOAD_VERS = "2018"
->>>>>>> 127e5058
 
 # Definitions
 SPATIAL_WARNINGS_TO_IGNORE = [
@@ -703,11 +700,6 @@
 PATH_GADM_ADM0_VORONOI = DIR_GADM / "adm0_voronoi.parquet"
 PATH_GADM_ADM1_VORONOI = DIR_GADM / "adm1_voronoi.parquet"
 
-<<<<<<< HEAD
-PATH_PWT_RAW = DIR_EXPOSURE_RAW / "ypk" / "pwt" / PWT_DATESTAMP / "pwt_100.xlsx"
-
-=======
->>>>>>> 127e5058
 PATH_EXPOSURE_BLENDED = (
     DIR_EXPOSURE_INT
     / "asset_value"
@@ -757,22 +749,6 @@
 DIR_LANDSCAN_INT = DIR_EXPOSURE_INT / "landscan" / f"ls{LANDSCAN_YEAR}"
 PATH_LANDSCAN_INT = DIR_LANDSCAN_INT / "population.parquet"
 
-<<<<<<< HEAD
-## Paths and directories specific for the country-level process
-DIR_YPK_INT = DIR_EXPOSURE_INT / "ypk"
-DIR_YPK_FINAL = DIR_YPK_INT / "finalized"
-DIR_YPK_RAW = DIR_EXPOSURE_RAW / "ypk"
-PATH_COUNTRY_LEVEL_EXPOSURE = DIR_YPK_FINAL / "gdp_gdppc_pop_capital_1950_2020.parquet"
-PATH_COUNTRY_LEVEL_EXPOSURE_PROJ = (
-    DIR_YPK_FINAL / "gdp_gdppc_pop_capital_proj_2010_2100.parquet"
-)
-
-DIR_GLOBAL_WEALTH_RAW = DIR_YPK_RAW / "global_wealth_databook"
-DIR_GLOBAL_WEALTH_INT = DIR_YPK_INT / "global_wealth_databook"
-DIR_CIA_RAW = DIR_YPK_RAW / "cia_wfb"
-
-=======
->>>>>>> 127e5058
 DIR_EXPOSURE_BINNED = (
     DIR_EXPOSURE_INT / "asset_value" / "binned" / "global" / "historical"
 )
